{
    "version": "1.0.0",
    "theme_name": "Theme One",
    "repo_url": "https://github.com/SallaApp/theme-one",
    "theme_id": "",
    "defaults": {
        "primary-color": "#dddddd",
        "secondary-color": "#cccccc"
    },
<<<<<<< HEAD
    "draft_id": 1421802861
=======
    "draft_id": 1990658488,
    "author": "Salah Alkhwlani",
    "email": "salah@salla.sa"
>>>>>>> 0143b236
}<|MERGE_RESOLUTION|>--- conflicted
+++ resolved
@@ -7,11 +7,7 @@
         "primary-color": "#dddddd",
         "secondary-color": "#cccccc"
     },
-<<<<<<< HEAD
-    "draft_id": 1421802861
-=======
     "draft_id": 1990658488,
     "author": "Salah Alkhwlani",
     "email": "salah@salla.sa"
->>>>>>> 0143b236
 }