<<<<<<< HEAD
<li class="block px-4 py-2 text-sm transition-colors duration-200 hover:bg-light-gray hover:text-primary {{ new_notifications_count ? 'has-badge' : '' }}">
    <a href="{{ link('notifications') }}">
        <i class="sicon-bell-ring me-3"></i>
        <span>{{ trans('common.titles.notifications') }}</span>
=======
<li class="{{ new_notifications_count ? 'has-badge' : '' }}">
    <a href="{{ link('notifications') }}">
        <span>
            <i class="sicon-school-bell"></i>
            <span>{{ trans('common.titles.notifications') }}</span>
        </span>
>>>>>>> 5ee6b3ab
        {% if new_notifications_count %}
            <span id="notifications-count"
                  class="bg-theme-red rounded-full inline-block text-center w-6 h-6 text-white pt-0.5 text-xs">{{ new_notifications_count }}</span>
        {% endif %}
    </a>
</li>
<<<<<<< HEAD
<li class="block px-4 py-2 text-sm transition-colors duration-200 hover:bg-light-gray hover:text-primary {{ pending_orders_count ? 'has-badge' : '' }}">
    <a href="{{ link('pending_orders') }}">
        <i class="sicon-cart me-3"></i>
        <span> {{ trans('common.titles.pending_orders') }}</span>
=======
<li class="{{ pending_orders_count ? 'has-badge' : '' }}">
    <a href="{{ link('pending_orders') }}">
        <span>
            <i class="sicon-cart"></i>
            <span>{{ trans('common.titles.pending_orders') }}</span>
        </span>
>>>>>>> 5ee6b3ab
        {% if pending_orders_count %}
            <span id="pending-orders-count"
                  class="bg-theme-red rounded-full inline-block text-center w-6 h-6 text-white pt-0.5 text-xs">{{ pending_orders_count }}</span>
        {% endif %}
    </a>
</li><|MERGE_RESOLUTION|>--- conflicted
+++ resolved
@@ -1,35 +1,23 @@
-<<<<<<< HEAD
 <li class="block px-4 py-2 text-sm transition-colors duration-200 hover:bg-light-gray hover:text-primary {{ new_notifications_count ? 'has-badge' : '' }}">
     <a href="{{ link('notifications') }}">
         <i class="sicon-bell-ring me-3"></i>
         <span>{{ trans('common.titles.notifications') }}</span>
-=======
-<li class="{{ new_notifications_count ? 'has-badge' : '' }}">
-    <a href="{{ link('notifications') }}">
-        <span>
-            <i class="sicon-school-bell"></i>
-            <span>{{ trans('common.titles.notifications') }}</span>
-        </span>
->>>>>>> 5ee6b3ab
         {% if new_notifications_count %}
             <span id="notifications-count"
                   class="bg-theme-red rounded-full inline-block text-center w-6 h-6 text-white pt-0.5 text-xs">{{ new_notifications_count }}</span>
         {% endif %}
     </a>
 </li>
-<<<<<<< HEAD
 <li class="block px-4 py-2 text-sm transition-colors duration-200 hover:bg-light-gray hover:text-primary {{ pending_orders_count ? 'has-badge' : '' }}">
     <a href="{{ link('pending_orders') }}">
         <i class="sicon-cart me-3"></i>
         <span> {{ trans('common.titles.pending_orders') }}</span>
-=======
 <li class="{{ pending_orders_count ? 'has-badge' : '' }}">
     <a href="{{ link('pending_orders') }}">
         <span>
             <i class="sicon-cart"></i>
             <span>{{ trans('common.titles.pending_orders') }}</span>
         </span>
->>>>>>> 5ee6b3ab
         {% if pending_orders_count %}
             <span id="pending-orders-count"
                   class="bg-theme-red rounded-full inline-block text-center w-6 h-6 text-white pt-0.5 text-xs">{{ pending_orders_count }}</span>
