--- conflicted
+++ resolved
@@ -1,34 +1,16 @@
-<<<<<<< HEAD
-<li class="{{ new_notifications_count ? 'has-badge' : '' }}">
-    <a href="{{ link('notifications') }}"  class="block px-4 py-2 text-sm transition-colors duration-300 hover:bg-gray-bg">
-        <span>
-            <i class="sicon-school-bell"></i>
-            <span>{{ trans('common.titles.notifications') }}</span>
-        </span>
-=======
 <li class="block px-4 py-2 text-sm transition-colors duration-200 hover:bg-light-gray dark:hover:bg-opacity-5 hover:text-primary {{ new_notifications_count ? 'has-badge' : '' }}">
     <a href="{{ link('notifications') }}">
         <i class="sicon-bell-ring me-3"></i>
         <span>{{ trans('common.titles.notifications') }}</span>
->>>>>>> 74a4e641
         {% if new_notifications_count %}
             <span id="notificationsCount" class="badge badge--small badge--circular badge--danger">{{ new_notifications_count }}</span>
         {% endif %}
     </a>
 </li>
-<<<<<<< HEAD
-<li class="{{ pending_orders_count ? 'has-badge' : '' }}">
-    <a href="{{ link('pending_orders') }}"  class="block px-4 py-2 text-sm transition-colors duration-300 hover:bg-gray-bg">
-        <span>
-            <i class="sicon-cart"></i>
-            <span>{{ trans('common.titles.pending_orders') }}</span>
-        </span>
-=======
 <li class="block px-4 py-2 text-sm transition-colors duration-200 hover:bg-light-gray dark:hover:bg-opacity-5 hover:text-primary {{ pending_orders_count ? 'has-badge' : '' }}">
     <a href="{{ link('pending_orders') }}">
         <i class="sicon-cart me-3"></i>
         <span> {{ trans('common.titles.pending_orders') }}</span>
->>>>>>> 74a4e641
         {% if pending_orders_count %}
             <span class="badge badge--small badge--circular badge--danger">{{ pending_orders_count }}</span>
         {% endif %}
