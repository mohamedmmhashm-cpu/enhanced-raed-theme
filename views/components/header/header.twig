{#{% component 'header.theme-preview-bar' %}#}

<div class="{{ store.theme.topnav_is_dark ? 'dark':''}}">
  <div id="top-nav" class="py-2 lg:py-0 
    {{ store.theme.topnav_bg ? '!bg-[color:var(--topnav-bg)]' : ''}}
    {{ store.theme.topnav_bg_gradient ? 'bg-gradient-to-r !from-[color:var(--topnav-gradient-from)] !to-[color:var(--topnav-gradient-to)]' : ''}}
    {{ store.theme.topnav_text_color ? '!text-[color:var(--topnav-text-color)]' : ''}} 
    {{ store.theme.topnav_is_dark ? 'dark:bg-gray-800 dark:text-gray-300': ''}}
    ">
    <div class="container">
      <div class="flex justify-center lg:justify-between">
        <div class="flex items-center">
          {% component 'header.page-links' as pagesLinks %}
          {% component 'header.language-switcher' %}
          {% component 'header.currency-switcher' %}
          <search-modal></search-modal>
        </div>
        {% component 'header.contacts' as contacts %}
      </div>
    </div>
  </div>
</div>

<<<<<<< HEAD
<div class="dark---stop">
=======
<div class="dark">
>>>>>>> 66074063
  <header id="site-header-outer" class="site-header-container bg-white dark:bg-gray-700 dark:text-gray-300 shadow-default">
    <div class="site-header bg-inherit">
      <div class="container">
        <div class="flex items-stretch justify-between relative">
          <div class="flex items-center">
            <a class="lg:hidden mburger mburger--collapse" href="#mobile-menu">
              <span class="sicon-menu text-primary text-3xl me-2.5"></span>
            </a>
<<<<<<< HEAD
            <a class="site-logo theme-logo navbar-brand items-center flex" href="{{ store.url }}">
              <img src="{{store.logo}}" alt="" class="img-fluid b-logo">
=======
            <a class="site-logo theme-logo navbar-brand items-center flex my-2 lg:my-0" href="{{ store.url }}">
              <img src="{{store.logo}}" alt="{{store.name}}" class="max-h-14 sm:max-h-16 max-w-[170px]">
>>>>>>> 66074063
              {# <h1 class="text-2xl text-primary font-bold mx-1.5 fix-align">{{store.name}}</h1> #}
              <h1 class="hidden">{{store.name}}</h1>
            </a>
            {% component 'header.main-menu'%}
          </div>
          <div class="flex items-center">
            {% component 'header.user-menu' %}
            <div class="flex items-center ms-4" id="main-cart-btn">
              <a href="/cart" class="me-1 relative ">
                <i class="cart-icon block sicon-shopping-bag text-3xl"></i>
                <div class="opacity-0 anime-count absolute top-1 -right-2 bg-primary text-reverse w-6 h-6 rounded-full flex items-start justify-center font-bold text-sm">23</div>
              </a>
              <div class="whitespace-nowrap">
                <p class="leading-3 text-gray-400">السلة</p>
                <b class="leading-3">8,563 ر.س</b>
              </div>
            </div>

            <script>
              document.addEventListener('DOMContentLoaded', () => {
                animateCount()
              })

              function animateCount() {
                anime({
                  targets: '.anime-count',
                  opacity: [0, 1],
                  duration: 2000,
                  scale: [0.5, 1],
                  delay: function (el, i) {
                    return i * 100;
                  },
                });
              }
            </script></div>
        </div>
      </div>
    </div>
  </header>
</div>



{% component 'header.main-menu-mobile' as mainMenu %}<|MERGE_RESOLUTION|>--- conflicted
+++ resolved
@@ -21,11 +21,7 @@
   </div>
 </div>
 
-<<<<<<< HEAD
 <div class="dark---stop">
-=======
-<div class="dark">
->>>>>>> 66074063
   <header id="site-header-outer" class="site-header-container bg-white dark:bg-gray-700 dark:text-gray-300 shadow-default">
     <div class="site-header bg-inherit">
       <div class="container">
@@ -34,13 +30,8 @@
             <a class="lg:hidden mburger mburger--collapse" href="#mobile-menu">
               <span class="sicon-menu text-primary text-3xl me-2.5"></span>
             </a>
-<<<<<<< HEAD
-            <a class="site-logo theme-logo navbar-brand items-center flex" href="{{ store.url }}">
-              <img src="{{store.logo}}" alt="" class="img-fluid b-logo">
-=======
             <a class="site-logo theme-logo navbar-brand items-center flex my-2 lg:my-0" href="{{ store.url }}">
               <img src="{{store.logo}}" alt="{{store.name}}" class="max-h-14 sm:max-h-16 max-w-[170px]">
->>>>>>> 66074063
               {# <h1 class="text-2xl text-primary font-bold mx-1.5 fix-align">{{store.name}}</h1> #}
               <h1 class="hidden">{{store.name}}</h1>
             </a>
