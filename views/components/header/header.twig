{#
| Variable         | Type    | Description                     |
|------------------|---------|---------------------------------|
| cart             | object  |                                 |
| cart.items_count | int     |                                 |
| cart.total       | string  | Formatted total ex: "١٠٠ ر.س"   |

* It's important to put all Header components here, to be excluded in mobile apps
#}
<div class="{{ theme.topnav_is_dark ? 'dark':'' }}">
    <div id="top-nav" class="py-2 lg:py-0
    {{ theme.topnav_bg ? '!bg-[color:var(--topnav-bg)]' : '' }}
    {{ theme.topnav_bg_gradient ? 'bg-gradient-to-r !from-[color:var(--topnav-gradient-from)] !to-[color:var(--topnav-gradient-to)]' : '' }}
    {{ theme.topnav_text_color ? '!text-[color:var(--topnav-text-color)]' : '' }}
    {{ theme.topnav_is_dark ? 'dark:bg-gray-800 dark:text-gray-300': '' }}
    ">
        <div class="container">
            <div class="flex justify-between">
                <div class="flex items-center w-full lg:w-auto justify-between">
                    <div class="flex items-center">
                        {% component 'footer.pages' with {is_header:true} %}
                        {% if store.settings.languages_enabled or store.settings.currencies_enabled %}
                            <div class="relative inline-block">
                                <button type="button"
                                        class="inline-flex justify-center w-full rounded-full cursor-pointer px-2.5 py-2 items-center bg-gray-bg2 text-sm font-medium focus:outline-none focus:ring-offset-transparent"
                                        id="btn-currencies">
                                    <div class="flag iti__flag iti__{{ language.country_code }} me-1.5 rounded-sm"></div>
                                    | <span class="ms-2">{{ language.name }}</span>
                                </button>
                            </div>
                            <salla-currency-language></salla-currency-language>
                        {% endif %}
                        {# <salla-modal id="lang-currency-modal" class="hidden"> #}
                        {# {% component 'header.language-switcher' %} #}
                        {# {% component 'header.currency-switcher' %} #}
                        {# </salla-modal> #}
                        <salla-search-modal></salla-search-modal>
                    </div>
<<<<<<< HEAD
                    <salla-search-modal></salla-search-modal>

                    <multi-warehouse
                      position="header"
                      current="3"             {# current branch id #}
                      browse-products-from="city"   {# all || branch || city || country #}
                      display-as="popup"    {# default || popup #}
                      ></multi-warehouse>

                    <salla-modal auto-open="false"></salla-modal>
=======
>>>>>>> 3a5c3f65
                </div>
                {% component 'footer.contacts' with {is_header:true} %}
            </div>
        </div>
    </div>
</div>


{# Main Nav --------------------------- #}
<div class="{{ theme.mainnav_is_dark ? 'dark': '' }}">
    <header id="site-header-outer" class="site-header-container shadow-default
    {{ theme.mainnav_bg ? '!bg-[color:var(--mainnav-bg)]' : '' }}
    {{ theme.mainnav_text_color ? '!text-[color:var(--mainnav-text-color)]' : '' }}
    {{ theme.mainnav_is_dark ? 'dark:bg-gray-700 dark:text-gray-300': 'bg-white' }}
    ">
        <div class="site-header bg-inherit">
            <div class="container">
                <div class="flex items-stretch justify-between relative">
                    <div class="flex items-center">
                        <a class="lg:hidden mburger mburger--collapse" href="#mobile-menu">
                            <span class="sicon-menu text-primary text-3xl me-2.5"></span>
                        </a>
                        <a class="site-logo theme-logo navbar-brand items-center flex my-2 lg:my-0"
                           href="{{ store.url }}">
                            <img src="{{ store.logo }}" alt="{{ store.name }}"
                                 class="max-h-14 sm:max-h-16 max-w-[170px]">
                            <h1 class="hidden">{{ store.name }}</h1>
                        </a>
                        {% component 'header.menu' %}
                    </div>
                    <div class="flex items-center justify-end min-w-[200px]">
                        {% if user %}
                            {% component 'header.user-menu' %}
                        {% else %}
                            <button class="cursor-pointer mx-1 dropdown-trigger border text-dark rounded-full w-10 h-10 font-medium focus:outline-none focus:ring-offset-transparent"
                                    data-modal-trigger="salla-login"
                                    type="button">
                                <i class="sicon-user-circle"></i>
                            </button>
                            <salla-login></salla-login>
                        {% endif %}
                        <div class="flex items-center ms-4" id="main-cart-btn">
                            <a href="{{ link('cart') }}" class="me-1 relative ">
                                <i class="cart-icon block sicon-shopping-bag text-3xl"></i>
                                <div data-cart-badge
                                     class="opacity-0 anime-count absolute top-1 -start-2 bg-theme-red text-white w-6 h-6 rounded-full flex items-center justify-center font-bold text-sm">
                                    {{ cart.items_count }}</div>
                            </a>
                            <div class="whitespace-nowrap">
                                <p class="leading-3 opacity-60">{{ trans('blocks.header.cart') }}</p>
                                <b class="leading-3" data-cart-total>{{ cart.total }}</b>
                            </div>
                        </div>
                    </div>
                </div>
            </div>
        </div>
    </header>
</div>
{% component 'header.menu' with {is_mobile:true} %}

{# fix unreadable tailwind class in twilight-components  #}
<div class="hidden 
  text-indigo-100 
  hover:bg-gray-200/30
  text-green-500
  space-y-5
"></div><|MERGE_RESOLUTION|>--- conflicted
+++ resolved
@@ -36,7 +36,6 @@
                         {# </salla-modal> #}
                         <salla-search-modal></salla-search-modal>
                     </div>
-<<<<<<< HEAD
                     <salla-search-modal></salla-search-modal>
 
                     <multi-warehouse
@@ -47,8 +46,6 @@
                       ></multi-warehouse>
 
                     <salla-modal auto-open="false"></salla-modal>
-=======
->>>>>>> 3a5c3f65
                 </div>
                 {% component 'footer.contacts' with {is_header:true} %}
             </div>
