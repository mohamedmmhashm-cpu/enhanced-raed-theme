{#{% component 'header.theme-preview-bar' %}#}
<<<<<<< HEAD
<div class="top-nav container flex justify-center lg:justify-between py-2 lg:py-0">
	<div class="flex items-center">
		{% component 'header.page-links' as pagesLinks %}
		{% component 'header.language-switcher' %}
		{% component 'header.currency-switcher' %}
		<salla-search-modal></salla-search-modal>
	</div>
	{% component 'header.contacts' as contacts %}
=======
<div class="dark">
  <div id="top-nav" class="py-2 lg:py-0 dark:bg-gray-800 dark:text-gray-300">
    <div class="container">
      <div class="flex justify-center lg:justify-between">
        <div class="flex items-center">
          {% component 'header.page-links' as pagesLinks %}
          {% component 'header.language-switcher' %}
          {% component 'header.currency-switcher' %}
          <search-modal></search-modal>
        </div>
        {% component 'header.contacts' as contacts %}
      </div>
    </div>
  </div>
>>>>>>> 74a4e641
</div>

<div class="dark--stop">
  <header id="site-header-outer" class="site-header-container bg-white dark:bg-gray-700 dark:text-gray-300 shadow-default">
    <div class="site-header">
      <div class="container">
        <div class="flex items-stretch justify-between relative">
          <div class="flex items-center">
            <a class="lg:hidden mburger mburger--collapse" href="#mobile-menu">
              <span class="sicon-menu text-primary text-3xl me-2.5"></span>
            </a>
            <a class="site-logo theme-logo navbar-brand items-center flex" href="{{ store.url }}">
              {# <img src="{{store.logo}}" alt="" class="img-fluid b-logo"> #}
              <img src="{{asset('images/salla-logo.svg')}}" alt="" class="img-fluid b-logo">
              
              {# <h1 class="text-2xl text-primary font-bold mx-1.5 fix-align">{{store.name}}</h1> #}
              <h1 class="hidden">{{store.name}}</h1>
            </a>
            {% component 'header.main-menu'%}
          </div>
          <div class="flex items-center">
            {% component 'header.user-menu' %}
            <div class="flex items-center ms-4" id="main-cart-btn">
              <a href="/cart" class="me-1 relative ">
                <i class="cart-icon block sicon-shopping-bag text-3xl"></i>
                <div class="opacity-0 anime-count absolute top-1 -right-2 bg-primary text-reverse w-6 h-6 rounded-full flex items-start justify-center font-bold text-sm">23</div>
              </a>
              <div>
                <p class="leading-3 text-gray-400">السلة</p>
                <b class="leading-3">8,563 ر.س</b>
              </div>
            </div>

            <script>
              document.addEventListener('DOMContentLoaded', () => {
                animateCount()
              })

              function animateCount() {
                anime({
                  targets: '.anime-count',
                  opacity: [0, 1],
                  duration: 2000,
                  scale: [0.5, 1],
                  delay: function (el, i) {
                    return i * 100;
                  },
                });
              }
            </script></div>
        </div>
      </div>
    </div>
  </header>
</div>



{% component 'header.main-menu-mobile' as mainMenu %}<|MERGE_RESOLUTION|>--- conflicted
+++ resolved
@@ -1,14 +1,4 @@
 {#{% component 'header.theme-preview-bar' %}#}
-<<<<<<< HEAD
-<div class="top-nav container flex justify-center lg:justify-between py-2 lg:py-0">
-	<div class="flex items-center">
-		{% component 'header.page-links' as pagesLinks %}
-		{% component 'header.language-switcher' %}
-		{% component 'header.currency-switcher' %}
-		<salla-search-modal></salla-search-modal>
-	</div>
-	{% component 'header.contacts' as contacts %}
-=======
 <div class="dark">
   <div id="top-nav" class="py-2 lg:py-0 dark:bg-gray-800 dark:text-gray-300">
     <div class="container">
@@ -23,7 +13,6 @@
       </div>
     </div>
   </div>
->>>>>>> 74a4e641
 </div>
 
 <div class="dark--stop">
