{#
| Variable                | Type    | Description |
|-------------------------|---------|-------------|
| new_notifications_count | int     |             |
| pending_orders_count    | int     |             |
#}
{% if is_profile_sidebar %}
    <a href="{{ link('notifications') }}" class="menu-item {{ is_current_url('notifications')? 'is-active':'' }}">
        <i class="sicon-school-bell me-3 text-lg"></i>{{ trans('common.titles.notifications') }}
        {% if new_notifications_count %}
            <span class="notifications-count">{{ new_notifications_count }}</span>
        {% endif %}
    </a>
    <a href="{{ link('pending_orders') }}" class="menu-item {{ is_current_url('pending_orders')? 'is-active':'' }}">
        <i class="sicon-cart me-3 text-lg"></i>
        <span class="truncate me-auto">{{ trans('common.titles.pending_orders') }}</span>
        {% if pending_orders_count %}
          <span class="notifications-count">{{ pending_orders_count }}</span>
        {% endif %}
    </a>
    <a href="{{ link('orders') }}" aria-current="page" class="menu-item {{ is_current_url('orders') and not is_current_url('pending_orders') ? 'is-active':'' }}">
        <i class="sicon-packed-box me-3 text-lg"></i> {{ trans('common.titles.orders') }}
    </a>
    <a href="{{ link('wishlist') }}" aria-current="page" class="menu-item {{ is_current_url('wishlist')?  'is-active':'' }}">
        <i class="sicon-heart me-3 text-lg"></i> {{ trans('common.titles.wishlist') }}
    </a>
    <a href="{{ link('profile') }}" class="menu-item {{ is_current_url('profile')?  'is-active':'' }}">
        <i class="sicon-settings me-3 text-lg"></i> {{ trans('common.titles.profile') }}
    </a>
    <a href="{{ link('logout') }}" data-on-click="auth-logout" class="menu-item text-theme-red">
        <i class="sicon-send-out me-3 text-lg"></i> {{ trans('blocks.header.logout') }}
    </a>
{% else %}
    <div class="dropdown-toggler">
        <button aria-label="User Menu Trigger" type="button"
                class="dropdown__trigger"
                id="menu-button" aria-expanded="true" aria-haspopup="true">
            <img class="h-10 w-10 object-cover pointer-events-none" src="{{ user.avatar }}" alt="{{ user.full_name }}" />
        </button>
        <div class="dropdown__menu"
            role="menu"
            aria-orientation="vertical"
            aria-labelledby="menu-button"
            tabindex="-1">

            {# menu header in responsive #}
            <div class="flex items-center p-4 border-b mb-1 lg:hidden relative">
                <img class="h-12 w-12 rounded-full object-cover pointer-events-none me-3" src="{{ user.avatar }}" alt="">
                <div>
                    <span class="text-sm">{{ trans('pages.checkout.hello') }}</span>
                    <p class="text-gray-700 font-bold text-base leading-none">{{ user.full_name }}</p>
                </div>
                <button class="dropdown__close h-12 w-12 text-red-500 text-lg rounded-full absolute top-2 end-1 z-50">
                    <i class="sicon-cancel pointer-events-none"></i>
                </button>
            </div>

            <ul class="pb-4 lg:pb-2 py-2 px-2 lg:px-0 space-y-px">
                <li>
                    <a href="{{ link('notifications') }}" class="menu-item {{ is_current_url('notifications')? 'is-active':'' }}">
                        <i class="sicon-bell-ring me-3"></i>
                        <span class="me-auto">{{ trans('common.titles.notifications') }}</span>
                        {% if new_notifications_count %}
                            <span class="notifications-count">{{ new_notifications_count }}</span>
                        {% endif %}
                    </a>
                </li>
                <li>
                    <a href="{{ link('pending_orders') }}" class="menu-item {{ is_current_url('pending_orders')? 'is-active':'' }}">
                        <i class="sicon-cart me-3"></i>
                        <span class="me-auto"> {{ trans('common.titles.pending_orders') }}</span>
                        {% if pending_orders_count %}
                            <span class="notifications-count">{{ pending_orders_count }}</span>
                        {% endif %}
                    </a>
                </li>
                <li>
                    <a href="{{ link('orders') }}" class="menu-item {{ is_current_url('orders') and not is_current_url('pending_orders') ? 'is-active':'' }}">
                      <i class="sicon-packed-box me-3"></i>{{ trans('common.titles.orders') }}
                    </a>
                </li>
                <li>
                    <a href="{{ link('wishlist') }}" class="menu-item {{ is_current_url('wishlist')?  'is-active':'' }}">
                        <i class="sicon-heart me-3"></i> {{ trans('common.titles.wishlist') }}
                    </a>
                </li>
                <li>
<<<<<<< HEAD
                    <a href="{{ link('profile') }}" class="menu-item {{ is_link('profile')? 'is-active':'' }}">
=======
                    <a href="{{ link('profile') }}" class="menu-item {{ is_current_url('profile')?  'is-active':'' }}">
>>>>>>> 505cf8d7
                        <i class="sicon-settings me-3"></i> {{ trans('common.titles.profile') }}
                    </a>
                </li>
                <li>
                    <a href="{{ link('logout') }}" data-on-click="auth-logout" class="menu-item text-red-500">
                        <i class="sicon-send-out me-3"></i> {{ trans('blocks.header.logout') }}
                    </a>
                </li>
            </ul>
        </div>
    </div>
{% endif %}<|MERGE_RESOLUTION|>--- conflicted
+++ resolved
@@ -85,11 +85,7 @@
                     </a>
                 </li>
                 <li>
-<<<<<<< HEAD
-                    <a href="{{ link('profile') }}" class="menu-item {{ is_link('profile')? 'is-active':'' }}">
-=======
                     <a href="{{ link('profile') }}" class="menu-item {{ is_current_url('profile')?  'is-active':'' }}">
->>>>>>> 505cf8d7
                         <i class="sicon-settings me-3"></i> {{ trans('common.titles.profile') }}
                     </a>
                 </li>
