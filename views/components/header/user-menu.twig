--- conflicted
+++ resolved
@@ -11,22 +11,15 @@
              x-transition:leave-end="transform opacity-0 scale-95"
              class="origin-top-right absolute z-30 w-48 rounded-b-md shadow-default bg-white dark:bg-gray-700  inset-top-shadow top-full"
              role="menu" aria-orientation="vertical" aria-labelledby="menu-button" tabindex="-1">
-<<<<<<< HEAD
-
-
-
-            <ul class="py-1.5">
-                {% component 'header.notifications' %}
-=======
  
             <ul class="py-2">
->>>>>>> 74a4e641
                 <li>
                     <a href="{{ link('orders') }}" class="block px-4 py-2 text-sm transition-colors duration-200 hover:bg-light-gray dark:hover:bg-opacity-5 hover:text-primary">
                         <i class="sicon-packed-box me-3"></i>
                         <span>{{ trans('common.titles.orders') }}</span>
                     </a>
                 </li>
+                {% component 'header.notifications' %}
                 <li>
                     <a href="{{ link('wishlist') }}" class="block px-4 py-2 text-sm transition-colors duration-200 hover:bg-light-gray dark:hover:bg-opacity-5 hover:text-primary">
                         <i class="sicon-heart me-3"></i>
