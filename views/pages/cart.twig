{#
| Variable                                          | Type                | Description                                                    |
|---------------------------------------------------|---------------------|----------------------------------------------------------------|
| page                                              | object              |                                                                |
| page.title                                        | string              |                                                                |
| page.slug                                         | string              |                                                                |
| is_cart                                           | bool                | `true`: shared variable for all views                          |
| cart                                              | Cart                |                                                                |
| cart.id                                           | string              | Unique string for current cart                                 |
| cart.is_require_shipping                          | bool                | Does one of cart items require shipping?                       |
| cart.has_shipping                                 | bool                | Does shipping company selected?                                |
| cart.real_shipping_cost                           | float               | Shipping cost can become free by an offer, coupon              |
| cart.real_discount                                | float               | real discount considering tax (this for show only)             |
| cart.sub_total                                    | float               | The sum of items price without shipping or other costs         |
| cart.discount                                     | float               | final discount                                                 |
| cart.coupon                                       | ?string             |                                                                |
| cart.total                                        | float               |                                                                |
| cart.free_shipping_bar                            | ?object             |                                                                |
| cart.free_shipping_bar.minimum_amount             | float               | how much cart total should be to apply free shipping ex: 1000  |
| cart.free_shipping_bar.has_free_shipping          | bool                | true when `cart.free_shipping_bar.percent==100`                |
| cart.free_shipping_bar.percent                    | float               | `0 - 100`                                                      |
| cart.free_shipping_bar.remaining                  | float               | `830`                                                          |
| cart.items                                        | CartItem[]          |                                                                |
| cart.items[].id                                   | int                 |                                                                |
| cart.items[].is_hidden_quantity                   | bool                |                                                                |
| cart.items[].url                                  | string              | Product url                                                    |
| cart.items[].quantity                             | int                 |                                                                |
| cart.items[].type                                 | string              | product type                                                   |
| cart.items[].product_price                        | MoneyTaxable        |                                                                |
| cart.items[].price                                | Money\|MoneyTaxable |                                                                |
| cart.items[].total                                | Money               |                                                                |
| cart.items[].product_id                           | int                 |                                                                |
| cart.items[].notes                                | string              |                                                                |
| cart.items[].can_add_note                         | bool                |                                                                |
| cart.items[].can_upload_file                      | bool                |                                                                |
| cart.items[].is_available                         | bool                |                                                                |
| cart.items[].is_donation                          | bool                |                                                                |
| cart.items[].can_donate                           | bool                |                                                                |
| cart.items[].offer                                | ?object             |                                                                |
| cart.items[].offer.discount                       | float               |                                                                |
| cart.items[].offer.is_free                        | bool                |                                                                |
| cart.items[].offer.names                          | ?string             | ex: `Buy 3 and the 4th on us, National Day`                    |
| cart.items[].donation                             | ?object             |                                                                |
| cart.items[].attachments                          | ?array              |                                                                |
| cart.items[].attachments[].id                     | int                 | image id, to be attache with the formData                      |
| cart.items[].attachments[].url                    | string              | image url                                                      |
| cart.items[].attachments[].product_id             | int                 |                                                                |
| cart.items[].attachments[].item_id                | int                 |                                                                |
| cart.items[].attachments[].name                   | int                 | image file name                                                |
#}
{% extends "layouts.master" %}
{% block styles %}
    <link rel="stylesheet" href="{{ asset('dist/flatpickr.css') }}">
    <link rel="stylesheet" href="{{ asset('dist/filepond.css') }}">
{% endblock %}
{% block content %}
    <div class="container px-3 xs:px-5">
        {% component 'header.breadcrumbs' %}

        <div class="flex flex-col items-start lg:flex-row pb-6 lg:pb-20">
            <div class="main-content flex-1 w-full">
                {% hook 'cart:items.start' %}

                {% for item in cart.items %}
                    {# todo:: jamal lets talk about it in zoom #}
                    {% set key_prefix=item.id %}

                    {# @see verifyDataBeforeSend in assets/js/partials/product-options.js #}
                    {# data-id used in @see initiateCartItems in assets/js/cart.js #}
                    <section class="cart-item bg-white overflow-hidden p-5 xs:p-7 rounded-md mb-5 relative"
                             data-filter-before-submit="verifyDataBeforeSend"
                             data-on-change="cart::update.item"
                             data-id="{{ item.id }}"
                             id="item-{{ item.id }}"
                             salla-form-data>
                        <input type="hidden" name="id" value="{{ item.id }}">
                        <!-- product -->
                        <div class="md:flex md:space-s-12 items-start justify-between mb-8">
                            <div class="flex flex-1 space-s-4">
                                <a href="{{ item.url }}" class="flex-shrink-0">
                                    <img src="{{ asset('images/s-empty.png') }}" data-src="{{ item.product_image }}"
                                         alt="{{ item.product_name }}"
                                         class="lazy-load flex-none w-24 h-20 border border-border-color bg-gray-100 rounded-md object-center object-cover">
                                </a>
                                <div class=" space-y-1">
                                    <h3 class="text-gray-900 leading-6">
                                        <a href="{{ item.url }}" class="text-base">{{ item.product_name }}</a>
                                    </h3>
                                    <span class="text-sm text-gray-400 line-through product-price {{ item.offer?'':'hidden' }}">{{ item.product_price|money }}</span>
                                    <span class="item-price {{ item.offer?'text-theme-red':'text-sm text-gray-400' }}">{{ item.price|money }}</span>
                                    <i class="sicon-discount-calculator text-gray-400 offer-icon {{ item.offer?'':'hidden' }}"></i>
                                    <span class="text-sm text-gray-400 offer-name {{ item.offer?'':'hidden' }}">{{ item.offer.names }}</span>
                                </div>
                            </div>

                            <div class="flex-1 border-t border-b border-border-color py-3 md:p-0 md:border-none mt-5 md:mt-0 flex justify-between">
                                <div class="flex items-stretch h-10 border rounded-md text-sm transtion transition-color duration-300">
                                    {% if item.is_donation %}
                                        <span></span>
                                    {% elseif item.is_hidden_quantity %}
                                        <input type="hidden" value="{{ item.quantity }}" name="quantity"/>
                                        <span class="w-10 py-2.5 text-center">{{ item.quantity }}</span>
                                    {% else %}
                                        <button class="add-qty btn--quantity sicon-add" type="button"></button>
                                        <input class="item-quantity focus:outline-none focus:ring-transparent shadow-none border-t-0 border-b-0 border focus:border-border-color border-border-color font-bold px-2 text-center w-12"
                                               data-max_quantity="{{ product.max_quantity }}"
                                               data-quantity="{{ item.quantity }}"
                                               max="{{ product.max_quantity }}"
                                               value="{{ item.quantity }}"
                                               id="qty-{{ item.id }}"
                                               data-digits="1"
                                               name="quantity"
                                               min="1">
                                        <button class="sub-qty btn--quantity sicon-minus" type="button"></button>
                                    {% endif %}
                                </div>

                                <p class="text-primary flex-none font-bold text-sm pe-12">
                                    <span>{{ trans('pages.cart.total') }}:</span>
                                    <span class="inline-block item-total">{{ item.is_available?item.total|money: trans('pages.cart.out_of_stock') }}</span>
                                </p>
                            </div>
                        </div>

                        <form>{% include 'pages.partials.product.options' with {product:item} %}</form>

                        <span class="absolute top-1.5 end-1.5 xs:top-5 xs:end-5">
                          <salla-button button-type="icon" size="small" color="danger" class="btn--delete">
                            <i class="sicon-cancel"></i>
                          </salla-button>
                        </span>
                    </section>

                {% else %}
                    <div class="no-content-placeholder">
                        <i class="sicon-shopping-bag icon"></i>
                        <p>{{ trans('pages.cart.empty_cart') }}</p>
                        <a href="{{ link('/') }}"
                           class="btn btn--outline-primary btn--rounded-full">{{ trans('common.elements.back_home') }}</a>
                    </div>
                {% endfor %}

                {% hook 'cart:items.end' %}
            </div>

            {% hook 'cart:summary.start' %}

            <!-- sidebar -->
            {% if cart.items|length %}
                <div class="sticky top-24 w-full lg:w-96  lg:ms-8">
                    <div class="shadow-default bg-white p-5 xs:p-7 pb-12 rounded-md mb-5 relative {{ cart.free_shipping_bar?'':'hidden' }}"
                         id="free-shipping">
                        <div class="flex space-s-3 items-center">
                            <i class="bg-primary text-white rounded-icon sicon-shipping-fast {{ theme.is_rtl ? 'flip-x':'' }}"></i>
                            {% set is_free=cart.free_shipping_bar.has_free_shipping %}
                            <div class="flex-1">
                                <h4 class="shipping-item font-bold text-sm mb-1.5">{{ trans('pages.cart.free_shipping') }}</h4>
                                <p class="shipping-item text-sm font- text-gray-400">
                                        <span id="free-shipping-msg">{{ (is_free
                                            ?trans('pages.cart.has_free_shipping')
                                            :trans('pages.cart.free_shipping_alert', {'amount': cart.free_shipping_bar.remaining|money}))
                                            | raw }}</span>
                                    <span class="emoji {{ is_free?'':'hidden' }}" id="free-shipping-applied">🎉</span>
                                </p>
                            </div>
                        </div>
                        <div class="mt-6 bg-border-color rounded-full {{ is_free?' hidden':'' }}"
                             id="free-shipping-bar">
                            <div class="progress-bg transition-all duration-500 h-4 bg-primary relative rounded-full flex justify-end"
                                 style="width:{{ cart.free_shipping_bar.percent }}%">
                                <i class="inline-block sicon-shipping-fast text-sm absolute -bottom-5 -end-0 {{ theme.is_rtl ? 'flip-x':'' }}"></i>
                            </div>
                        </div>
                    </div>

                    <div class="shadow-default bg-white p-5 xs:p-7 rounded-md mb-5 relative transition-height duration-1000">
                        <h4 class="font-bold text-sm mb-5">{{ trans('pages.cart.summary') }}</h4>

                        <div class="flex justify-between text-sm mb-5">
                            <span class="text-gray-400">{{ trans("pages.cart.items_total") }}</span>
                            <b id="sub-total">{{ cart.sub_total|money }}</b>
                        </div>

                        <div id="shipping-cost"
                             class="flex justify-between text-sm mb-5 {{ cart.has_shipping?'':'hidden' }}">
                            <span class="text-gray-400">{{ trans('pages.cart.shipping_cost') }}</span>
                            <b>{{ cart.real_shipping_cost|money }}</b>
                        </div>

                        {% if store.settings.cart.apply_coupon_enabled %}
                            <div class="border-t border-border-color border-b py-5 mb-5">
                                <label for="coupon"
                                       class="block text-sm ">{{ trans('pages.cart.have_coupon') }}</label>
                                <div class="mt-2.5 relative">
<<<<<<< HEAD
                                    <input placeholder="{{ trans('pages.cart.coupon_placeholder') }}" class="pe-24 form-input" value="{{ cart.coupon }}" id="coupon" name="coupon" type="text">

                                    <salla-button loader-position="center" id="btn-add-coupon" class="btn--coupon {{ cart.coupon?'has-coupon':'has-not-coupon' }}">
                                      <span class="coupon-text">{{ trans('pages.cart.save_coupon') }}</span>
                                      <i class="sicon-cancel icon text-xl w-8"></i>
=======
                                    <input placeholder="{{ trans('pages.cart.coupon_placeholder') }}"
                                           class="pe-24 form-input" value="{{ cart.coupon }}" id="coupon" name="coupon"
                                           type="text">

                                    <salla-button class="btn--coupon {{ cart.coupon?'has-coupon':'' }}"
                                                  loader-position="center"
                                                  id="btn-add-coupon">
                                        <span class="coupon-text">{{ trans('pages.cart.save_coupon') }}</span>
                                        <i class="sicon-cancel icon text-xl w-8"
                                           style="display: {{ cart.coupon?'block':'none' }}"></i>
>>>>>>> bb607cb2
                                    </salla-button>
                                </div>
                                <span class="text-xs text-red-700" id="coupon-error"></span>
                            </div>
                        {% endif %}

                        <!-- coupon discount -->
                        <div id="total-discount" class="flex justify-between text-sm {{ cart.discount?'':'hidden' }}">
                            <span class="text-gray-400 block  h-10">{{ trans('pages.cart.discount') }}</span>
                            <b>- {{ cart.real_discount|money }}</b>
                        </div>

                        <div class="flex justify-between text-sm mb-5">
                            <span class="text-gray-400">{{ trans('pages.cart.final_total') }}</span>
                            <b data-cart-total>{{ cart.total|money }}</b>
                        </div>

                        {% if store.settings.tax.taxable_prices_enabled %}
                            <div class="flex justify-between text-sm mb-5">
                                <small class="text-gray-400">
                                    * {{ trans('pages.cart.prices_taxed') }}
                                </small>
                            </div>
                        {% endif %}

                        <salla-button type="submit" id="btn-submit" data-on-click="cart::submit" loader-position="end"
                                      width="wide">
                            {{ trans('pages.cart.complete_order') }}
                        </salla-button>
                    </div>
                </div>

                <div class="fixed md:hidden space-s-2 flex-center bottom-0 start-0 rounded-t-large py-5 px-5 w-full text-center bg-white shadow-top z-50">
                    <span class="text-gray-400">{{ trans('pages.cart.final_total') }}:</span>
                    <b>{{ cart.total|money }}</b>
                </div>
            {% endif %}

            {% hook 'cart:summary.end' %}
        </div>
    </div>
{% endblock %}

{% block scripts %}
    <script defer src="{{ asset('dist/filepond.js') }}"></script>
    <script src="{{ asset('dist/checkout.js') }}"></script>
{% endblock %}<|MERGE_RESOLUTION|>--- conflicted
+++ resolved
@@ -192,24 +192,13 @@
                                 <label for="coupon"
                                        class="block text-sm ">{{ trans('pages.cart.have_coupon') }}</label>
                                 <div class="mt-2.5 relative">
-<<<<<<< HEAD
-                                    <input placeholder="{{ trans('pages.cart.coupon_placeholder') }}" class="pe-24 form-input" value="{{ cart.coupon }}" id="coupon" name="coupon" type="text">
-
-                                    <salla-button loader-position="center" id="btn-add-coupon" class="btn--coupon {{ cart.coupon?'has-coupon':'has-not-coupon' }}">
-                                      <span class="coupon-text">{{ trans('pages.cart.save_coupon') }}</span>
-                                      <i class="sicon-cancel icon text-xl w-8"></i>
-=======
                                     <input placeholder="{{ trans('pages.cart.coupon_placeholder') }}"
                                            class="pe-24 form-input" value="{{ cart.coupon }}" id="coupon" name="coupon"
                                            type="text">
 
-                                    <salla-button class="btn--coupon {{ cart.coupon?'has-coupon':'' }}"
-                                                  loader-position="center"
-                                                  id="btn-add-coupon">
+                                    <salla-button class="btn--coupon {{ cart.coupon?'has-coupon':'has-not-coupon' }}" loader-position="center" id="btn-add-coupon">
                                         <span class="coupon-text">{{ trans('pages.cart.save_coupon') }}</span>
-                                        <i class="sicon-cancel icon text-xl w-8"
-                                           style="display: {{ cart.coupon?'block':'none' }}"></i>
->>>>>>> bb607cb2
+                                        <i class="sicon-cancel icon text-xl w-8"></i>
                                     </salla-button>
                                 </div>
                                 <span class="text-xs text-red-700" id="coupon-error"></span>
