{#
|                                        | Type                        | Description                                                            |
|----------------------------------------|-----------------------------|------------------------------------------------------------------------|
| page                                   | object                      |                                                                        |
| page.title                             | string                      | *could be html                                                         |
| page.name                              | string                      | ex: "cat.show"                                                         |
| product                                | Product                     |                                                                        |
| product.id                             | int                         |                                                                        |
| product.product_id                     | int                         | Alias For id                                                           |
| product.name                           | string                      |                                                                        |
| product.description                    | string                      | HTML                                                                   |
| product.url                            | string                      |                                                                        |
| product.promotion_title                | string                      |                                                                        |
| product.subtitle                       | string                      |                                                                        |
| product.type                           | string                      | product, service, group_products, codes, digital, food, donating       |
| product.status                         | string                      | sale, out                                                              |
| product.rating                         | int                         |                                                                        |
| product.price                          | MoneyTaxable                | can be string too `-`, when merchant doesn't want to show zero         |
| product.sale_price                     | MoneyTaxable                |                                                                        |
| product.regular_price                  | MoneyTaxable                |                                                                        |
| product.starting_price                 | ?float                      |                                                                        |
| product.quantity                       | ?int                        | if it's null, means it's unlimited                                     |
| product.sold_quantity                  | int                         |                                                                        |
| product.max_quantity                   | int                         |                                                                        |
| product.discount_ends                  | ?date                       |                                                                        |
| product.image                          | object                      |                                                                        |
| product.image.url                      | string                      |                                                                        |
| product.image.alt                      | ?string                     |                                                                        |
| product.images                         | array                       |                                                                        |
| product.images[].id                    | int                         |                                                                        |
| product.images[].url                   | string                      |                                                                        |
| product.images[].alt                   | ?string                     |                                                                        |
| product.images[].video_url             | ?string                     |                                                                        |
| product.images[].type                  | string                      | `image` `video`                                                        |
| product.brand                          | object                      |                                                                        |
| product.brand.url                      | string                      |                                                                        |
| product.brand.name                     | string                      |                                                                        |
| product.brand.logo                     | string                      |                                                                        |
| product.comments                       | Feedback[] *Paginator       | @see views/components/page-comments.twig                               |
| product.tags                           | ?Tags[] *Collection         |                                                                        |
| product.tags[].name                    | string                      |                                                                        |
| product.tags[].url                     | string                      |                                                                        |
| product.options                        | ProductOption[] *Collection | @see views/pages/partials/product/options.twig                         |
| product.notify_availability            | ?object                     | does product outOfStock & can visitor subscribe to notify availability |
| product.notify_availability.channels   | array                       | ex: ['sms', 'email']                                                   |
| product.notify_availability.subscribed | bool                        | Does user subscribed before                                            |
| product.donation                       | ?ProductDonation            | @see views/components/product/donation-progress-bar.twig               |
| product.show_read_more                 | bool                        |                                                                        |
| product.can_add_note                   | bool                        |                                                                        |
| product.can_show_remained              | bool                        |                                                                        |
| product.can_show_sold                  | bool                        |                                                                        |
| product.can_upload_file                | bool                        |                                                                        |
| product.hide_zero_price                | bool                        |                                                                        |
| product.has_custom_form                | bool                        | Is it for  `Food` or `Custom Service` product                          |
| product.has_options                    | bool                        |                                                                        |
| product.has_discount                   | bool                        |                                                                        |
| product.hide_quantity                  | bool                        |                                                                        |
| product.is_available                   | bool                        |                                                                        |
| product.is_donation                    | bool                        |                                                                        |
| in_wishlist                            | bool                        |                                                                        |
#}
{% extends "layouts.master" %}
{% block styles %}
    <link rel="stylesheet" href="{{ asset('/dist/filepond.css') }}">
{% endblock %}
{% block content %}
    <div class="container">
        <nav class="w-full py-5">
            {% component 'header.breadcrumbs' %}
        </nav>
        <div class="flex flex-col items-start md:flex-row" id="product_{{ product.id }}">

            <div class="sidebar md:sticky top-24 w-full md:!w-2/4  me-8 pb-16">

                <div class="swiper relative my-gallery details-slider rounded-md mb-2.5"
                     id="details-slider-{{ product.id }}">
                    {% if(product.promotion_title) %}
                        <div class="absolute z-10 top-4 start-0">
                            <div class="font-bold px-3 py-2 text-sm bg-red-400 text-white rounded-e-md">{{ product.promotion_title }}</div>
                        </div>
                    {% endif %}
                    <div class="swiper-wrapper">
                        {% for image in product.images %}
                            <a data-fslightbox="product_{{ product.id }}"
                               data-img-id="{{ image.id }}"
                               data-slid-index="{{ loop.index-1 }}"{% if image.video_url %} data-video-src="{{ image.video_url }}"{% endif %}
                               data-caption="{{ image.alt }}"
                               data-infinite="false"
                               data-type="{{ image.video_url?'youtube':'image' }}"
                               href="{{ image.video_url?image.video_url:image.url }}"
                               aria-label="{{ product.name }}"
                               class="swiper-slide h-500 homeslider__slide relative {{ image.video_url?'video-entry':'' }}">
                                <img data-src="{{ image.url }}" src="{{ asset('images/s-empty.png') }}"
                                     alt="{{ image.alt }}"
                                     class="h-full object-cover lazy-load w-full">
                            </a>
                        {% endfor %}
                    </div>
                    {% set has_many_images=product.images|length>1 %}
                    {% if has_many_images %}
                        <div class="w-10 h-10 shadow-sm bg-white text-primary text-lg swiper-button-prev rounded-full"></div>
                        <div class="w-10 h-10 shadow-sm bg-white swiper-button-next rounded-full"></div>
                    {% endif %}
                </div>

                {% if has_many_images %}
                    <div thumbsSlider="" class="swiper thumbs-slider mini" id="thumbs-slider-{{ product.id }}">
                        <div class="swiper-wrapper">
                            {% for image in product.images %}
                                <div class="swiper-slide {{ image.video_url?'video-entry':'' }} rounded-md overflow-hidden cursor-pointer h-36">
                                    <img data-src="{{ image.url }}" src="{{ asset('images/s-empty.png') }}"
                                         class="object-cover w-full h-full lazy-load"
                                         title="{{ image.alt }}"
                                         alt="{{ image.alt }}"/>
                                </div>
                            {% endfor %}
                        </div>
                    </div>
                {% endif %}
            </div>

            <div class="main-content w-full md:w-2/4  pb-20">
                {% component 'product.brand' with {product: product} %}

                <div class="flex">
                    <h1 class="text-3xl font-bold mb-5 w-5/6 text-title-color">{{ product.name }}</h1>
                    {% if product.rating %}
                        <div class="mt-5">
                            <div class="text-sm">
                                <i class="sicon-star2 text-theme-yellow"></i>
                                <span>{{ product.rating }}</span>
                            </div>
                        </div>
                    {% endif %}
                </div>

                {% if product.subtitle %}
                    <h3 class="product-entry__sub-title  text-sm text-gray-400 leading-6 mb-2.5">
                        {{ product.subtitle }}
                    </h3>
                {% endif %}

                <div class="mb-2">
                    <div class="space-s-1">
                        {% if product.on_sale %}
                            <h4 class="text-theme-red font-bold text-sm inline-block">{{ product.sale_price|money }}</h4>
                            <span class="text-sm text-gray-400 line-through">{{ product.regular_price|money }}</span>
                        {% else %}
                            <span>{{ product.price|money }}</span>
                        {% endif %}
                    </div>
                </div>

                <div class="product__description leading-7 mb-6">
                    {% if product.show_read_more %}
                        <div class="relative overflow-hidden transition-all max-h-0 duration-300"
                             style="max-height:5.25rem"
                             id="moreContent">
                            <p>{{ product.description|raw }}</p>
                        </div>
                        <div class="mt-2 cursor-pointer" id="btn-show-more">
                            <a class="show-more text-primary">{{ trans('pages.products.read_more') }}</a>
                        </div>
                    {% else %}
                        <p class="pb-1">{{ product.description|raw }}</p>
                    {% endif %}
                </div>

                <div class="flex mb-7 space-s-3 ">
                    <div class="share-wrapper relative">
                        <button type="button"
                                class="btn--share shadow-md hover:shadow-default transition-shadow bg-white text-primary rounded-full w-10 h-10 focus:outline-none cursor-pointer"
                                aria-label="Share">
                            <i class="sicon-share-alt"></i>
                        </button>
                        <ul class="absolute z-10 h-0 overflow-hidden opacity-0 top-12 share-btns-list bg-white flex items-center flex-col shadow-huge rounded-3xl a2a_kit share">
                            <li>
                                <a class="a2a_button_whatsapp block p-2.5" aria-label="Share Via Whatsapp">
                                    <i class="sicon-whatsapp"></i>
                                </a>
                            </li>
                            <li>
                                <a class="a2a_button_facebook block p-2.5 hover:text-primary"
                                   aria-label="Share Via Facebook">
                                    <i class="sicon-facebook"></i>
                                </a>
                            </li>
                            <li>
                                <a class="a2a_button_twitter block p-2.5 hover:text-primary"
                                   aria-label="Share Via Twitter">
                                    <i class="sicon-twitter"></i>
                                </a>
                            </li>
                            <li>
                                <a class="a2a_button_email block p-2.5 hover:text-primary"
                                   aria-label="Share Via Email">
                                    <i class="sicon-mail"></i>
                                </a>
                            </li>
                            <li>
                                <a class="a2a_button_copy_link block p-2.5 hover:text-primary"
                                   aria-label="Copy Product Link">
                                    <i class="sicon-link"></i>
                                </a>
                            </li>
                        </ul>
                        <script type="text/javascript">
                            var a2a_config = a2a_config || {};
                            a2a_config.linkurl = "{{ product.url }}";
                            a2a_config.locale = "{{ language.code }}";
                        </script>
                        <script async src="https://static.addtoany.com/menu/page.js"></script>
                    </div>

                    {% if in_wishlist %}
                        <button id="btn-favorite"
                                class="text-white bg-primary favorited shadow-md hover:shadow-default transition-shadow  rounded-full w-10 h-10 focus:outline-none cursor-pointer">
                            <i class="sicon-heart-off"></i>
                        </button>
                    {% else %}
                        <button id="btn-favorite"
                                class="bg-white text-theme-red btn-favorite shadow-md hover:shadow-default transition-shadow  rounded-full w-10 h-10 focus:outline-none cursor-pointer">
                            <i class="sicon-heart"></i>
                        </button>
                    {% endif %}
                </div>

                {% if product.tags|length %}
                    <div class="mb-4">
                        {% for tag in product.tags %}
                            <a href="{{ tag.url }}"
                               class="me-2.5 bg-white  py-2.5 px-4 rounded-large inline-flex items-center text-dark hover:text-primary justify-center text-sm mb-2.5">
                                <i class="font-medium sicon-tag me-1.5 text-md"></i>
                                <span class="fix-align">{{ tag.name }}</span>
                            </a>
                        {% endfor %}
                    </div>
                {% endif %}

                <div class="grid gap-5 mb-5">
                    {% hook 'product:after-description' %}
                </div>

                <form class="form form--product-optins product-details__options"
                        {# verifyDataBeforeSend function existed in assets/js/partials/pages/product-options.js #}
                      data-filter-before-submit="verifyDataBeforeSend"
                      data-on-change="product::get.price"
                      enctype="multipart/form-data"
                      action="{{ link('cart/item/%s/add'|format(product.id)) }}"
                      data-on-success="itemAdded"
                      data-on-fail="itemFailedTobeAdded"
                >
                    <input type="hidden" name="id" value="{{ product.id }}">

                    {% include 'pages.partials.product.options' %}

                    {% set browseProductsFrom = 'all' %}
                    {% set displayAs = 'defautl' %}

                    {% if displayAs == 'in-product' %}
<<<<<<< HEAD
                      <section class="bg-white p-5 rounded-md mb-5">
                        <div class="flex items-center justify-between">
                          <label class="flex items-center text-base">
                            <span class="sicon-location me-1"></span>
                            {{ browseProductsFrom != 'all' ?
                              '<span class="inline-block">الشحن من فرع مكة (<span class="text-green-500">متوفر</span>)</span>'
                            : 
                              '<span class="inline-block">التوفر في الفروع</span>'
                            }}
                          </label>
                          <div class="mt-1 sm:mt-0 sm:col-span-2 text-end">
                            <div class="flex space-s-3">
                              <a href="#!" data-on-click="branches::show" class="group text-primary flex items-center justify-center">
                                <span>{{browseProductsFrom == 'all' ? 
                                  'تحديد الفرع' : 'تغيير الفرع'
                                }}</span>
                                <span class="sicon-keyboard_arrow_left mr-2 transition-all group-hover:-translate-x-1"></span>
                              </a>
=======
                        <section class="bg-white p-5 rounded-md mb-5">
                            <div class="flex items-center justify-between">
                                <label class="flex items-center text-base">
                                    <span class="sicon-location me-1"></span>
                                    {{ browseProductsFrom != 'all' ?
                                    '<span class="inline-block">الشحن من فرع مكة (<span class="text-green-500">متوفر</span>)</span>'
                                    :
                                    '<span class="inline-block">التوفر في الفروع</span>' }}
                                </label>
                                <div class="mt-1 sm:mt-0 sm:col-span-2 text-end">
                                    <div class="flex space-s-3">
                                        <a href="#!" id="btn-multi-warehouse"
                                           class="group text-primary flex items-center justify-center">
                                <span>{{ browseProductsFrom == 'all' ?
                                    'تحديد الفرع' : 'تغيير الفرع' }}</span>
                                            <span class="sicon-keyboard_arrow_left mr-2 transition-all group-hover:-translate-x-1"></span>
                                        </a>
                                    </div>
                                </div>
>>>>>>> bb364cff
                            </div>
                        </section>

<<<<<<< HEAD
                      <salla-branches 
                        position="single"
                        current="3"
                        browse-products-from="{{browseProductsFrom}}"
                        display-as="in-product"
                        ></salla-branches>
=======
                        <multi-warehouse
                                position="single"
                                current="3"
                                browse-products-from="{{ browseProductsFrom }}"
                                display-as="in-product"
                        ></multi-warehouse>
>>>>>>> bb364cff
                    {% endif %}

                    <section class="bg-white p-5 rounded-md mb-5">

                        {% if product.hide_quantity or not product.is_available %}
                            <input type="hidden" value="1" name="quantity"/>
                        {% else %}
                            <div class="sm:grid sm:grid-cols-3 sm:gap-4 sm:items-start mb-5">
                                <label class="form-label">
                                    <b class="block">
                                        {{ trans('pages.products.quantity') }}
                                    </b>
                                </label>
                                <div class="mt-1 sm:mt-0 sm:col-span-2 flex justify-end ">
                                    <div class="flex items-center h-10 py-2 border border-border-color rounded-md text-sm">
                                        <button class="text-gray-400 w-11 pe-0.5 focus:outline-none hover:text-primary transition-colors duration-300 cursor-pointer"
                                                id="btn-increase"
                                                type="button">
                                            <i class="sicon-add"></i></button>
                                        <input id="product-quantity"
                                               data-digits="1"
                                               name="quantity"
                                               type="number"
                                               max="{{ product.max_quantity }}"
                                               data-max_quantity="{{ product.max_quantity }}"
                                               value="1"
                                               class="focus:outline-none focus:ring-transparent shadow-none h-6 border-t-0 border-b-0 border focus:border-border-color border-border-color font-bold px-2 text-center w-12 "
                                               data-on-keyup="product::get.price"
                                               aria-label="Product Quantity"
                                               min="1"/>

                                        <button class="text-gray-400 w-11 ps-0.5 focus:outline-none hover:text-primary transition-colors duration-300 cursor-pointer"
                                                id="btn-decrease"
                                                type="button">
                                            <i class="sicon-minus"></i></button>
                                    </div>
                                </div>
                            </div>
                        {% endif %}

                        <div class="sm:grid sm:grid-cols-3 sm:gap-4 sm:items-start mb-5">
                            <label class="form-label">
                                <b class="block">
                                    {{ trans('pages.products.price') }}
                                </b>
                            </label>
                            <div class="mt-1 sm:mt-0 sm:col-span-2 text-end space-s-1">
                                <div class="space-s-1">
                                    {% if product.on_sale %}
                                        <h4 id="total-price"
                                            class="text-theme-red font-bold text-sm inline-block">{{ product.sale_price|money }}</h4>
                                        <span id="before-price"
                                              class="text-sm text-gray-400 line-through">{{ product.regular_price|money }}</span>
                                    {% else %}
                                        <h4 id="total-price"
                                            class="text-theme-red font-bold text-sm inline-block">{{ product.price|money }}</h4>
                                    {% endif %}
                                </div>
                            </div>
                        </div>
                        <div class="flex justify-between space-s-4">
                            {% if product.is_available %}
                                <button class="btn btn-primary add-to-cart-btn btn--has-loading"
                                        data-on-click="cart::add-item"
                                        type="button">
                                    <span class="loader loader--small"></span>
                                    <span class="btn__text">
                                            {{ trans('pages.cart.add_to_cart') }}
                                        </span>
                                </button>
                            {% elseif product.notify_availability %}
                                <salla-product-availability
                                        channels="{{ product.notify_availability.channels|join(',') }}"
                                        {{ product.notify_availability.subscribed?'is-subscribed':'' }}
                                        class="w-full"></salla-product-availability>
                            {% else %}
                                <button type="button" class="btn btn-outline">
                                    {% if product.is_donation %}
                                        {{ trans('pages.products.donation_exceed') }}
                                    {% else %}
                                        {{ trans('pages.products.out_of_stock') }}
                                    {% endif %}
                                </button>
                            {% endif %}
                        </div>
                    </section>

                    {# {% component 'product.quick-buy' with {product: product} %} #} {# frontend TODO:: support this section #}
                    {% component 'product.offer' with {product:product} %}
                </form>
            </div>
        </div>
    </div>
    {% component comments with {comments: comments} %}

    {% component 'product.similar-products' %}
{% endblock %}

{% block scripts %}
    <script defer src="{{ asset('dist/filepond.js') }}"></script>
    <script src="{{ asset('dist/product.js') }}"></script>
{% endblock %}<|MERGE_RESOLUTION|>--- conflicted
+++ resolved
@@ -258,64 +258,34 @@
                     {% set displayAs = 'defautl' %}
 
                     {% if displayAs == 'in-product' %}
-<<<<<<< HEAD
                       <section class="bg-white p-5 rounded-md mb-5">
-                        <div class="flex items-center justify-between">
-                          <label class="flex items-center text-base">
-                            <span class="sicon-location me-1"></span>
-                            {{ browseProductsFrom != 'all' ?
-                              '<span class="inline-block">الشحن من فرع مكة (<span class="text-green-500">متوفر</span>)</span>'
-                            : 
-                              '<span class="inline-block">التوفر في الفروع</span>'
-                            }}
-                          </label>
-                          <div class="mt-1 sm:mt-0 sm:col-span-2 text-end">
-                            <div class="flex space-s-3">
-                              <a href="#!" data-on-click="branches::show" class="group text-primary flex items-center justify-center">
-                                <span>{{browseProductsFrom == 'all' ? 
-                                  'تحديد الفرع' : 'تغيير الفرع'
-                                }}</span>
-                                <span class="sicon-keyboard_arrow_left mr-2 transition-all group-hover:-translate-x-1"></span>
-                              </a>
-=======
-                        <section class="bg-white p-5 rounded-md mb-5">
-                            <div class="flex items-center justify-between">
-                                <label class="flex items-center text-base">
-                                    <span class="sicon-location me-1"></span>
-                                    {{ browseProductsFrom != 'all' ?
-                                    '<span class="inline-block">الشحن من فرع مكة (<span class="text-green-500">متوفر</span>)</span>'
-                                    :
-                                    '<span class="inline-block">التوفر في الفروع</span>' }}
-                                </label>
-                                <div class="mt-1 sm:mt-0 sm:col-span-2 text-end">
-                                    <div class="flex space-s-3">
-                                        <a href="#!" id="btn-multi-warehouse"
-                                           class="group text-primary flex items-center justify-center">
-                                <span>{{ browseProductsFrom == 'all' ?
-                                    'تحديد الفرع' : 'تغيير الفرع' }}</span>
-                                            <span class="sicon-keyboard_arrow_left mr-2 transition-all group-hover:-translate-x-1"></span>
-                                        </a>
-                                    </div>
-                                </div>
->>>>>>> bb364cff
-                            </div>
-                        </section>
-
-<<<<<<< HEAD
+                          <div class="flex items-center justify-between">
+                              <label class="flex items-center text-base">
+                                  <span class="sicon-location me-1"></span>
+                                  {{ browseProductsFrom != 'all' ?
+                                  '<span class="inline-block">الشحن من فرع مكة (<span class="text-green-500">متوفر</span>)</span>'
+                                  :
+                                  '<span class="inline-block">التوفر في الفروع</span>' }}
+                              </label>
+                              <div class="mt-1 sm:mt-0 sm:col-span-2 text-end">
+                                  <div class="flex space-s-3">
+                                      <a href="#!" data-on-click="branches::show"
+                                          class="group text-primary flex items-center justify-center">
+                              <span>{{ browseProductsFrom == 'all' ?
+                                  'تحديد الفرع' : 'تغيير الفرع' }}</span>
+                                          <span class="sicon-keyboard_arrow_left mr-2 transition-all group-hover:-translate-x-1"></span>
+                                      </a>
+                                  </div>
+                              </div>
+                          </div>
+                      </section>
+
                       <salla-branches 
                         position="single"
                         current="3"
                         browse-products-from="{{browseProductsFrom}}"
                         display-as="in-product"
                         ></salla-branches>
-=======
-                        <multi-warehouse
-                                position="single"
-                                current="3"
-                                browse-products-from="{{ browseProductsFrom }}"
-                                display-as="in-product"
-                        ></multi-warehouse>
->>>>>>> bb364cff
                     {% endif %}
 
                     <section class="bg-white p-5 rounded-md mb-5">
