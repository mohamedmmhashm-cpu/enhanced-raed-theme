--- conflicted
+++ resolved
@@ -10,42 +10,6 @@
 #}
 {% extends "layouts.master" %}
 
-<<<<<<< HEAD
-{% block tab_content %}
-    <div class="tabs active" data-profile-content id="rating">
-        {% if orders is not empty %}
-            <ul class="list list--table link rating-list">
-                {% for order in orders %}
-                    <li class="order_rating">
-                        <a href="{{ order.rating_url }}">
-                            <span>{{ trans('pages.rating.order_id') }} #{{ order.order_id }}</span>
-                            {% if order.order.has_feedback %}
-                                <span>
-                                    <small class="btn btn--oval btn--padded less btn--yellow font-xsm">
-                                        <i class="sicon-star2 mr-1"></i>
-                                        {{trans('pages.rating.rated')}}
-                                    </small>
-                                </span>
-                            {% else %}
-                                <span>
-                                    <small class="btn btn--oval btn--padded less btn--grey font-xsm">
-                                        <i class="sicon-star mr-1"></i>
-                                        {{trans('pages.rating.rate')}}
-                                    </small>
-                                </span>
-                            {% endif %}
-                        </a>
-                    </li>
-                {% endfor %}
-            </ul>
-            {% include 'pages.partials.loader-status' with {'nextPageUrl':orders.nextPageUrl} %}
-        {% else %}
-            <div class="placeholder-block placeholder-block--no-category flex flex-col justify-center items-center pt-16 px-8">
-                <i class="sicon-inbox block text-5xl text-gray-300 mb-2"></i>
-                <p class="text-base text-gray-500">
-                    <span>{{ trans('pages.rating.no_ratings') }}</span>
-                </p>
-=======
 {% block content %}
     <main id="main">
         <div class="relative  profile-header bg-gradient-to-r from-primary to-theme-blue lg:h-48 overflow-hidden">
@@ -53,7 +17,6 @@
                 <div class="self-start">
                     {% component breadcrumbs with {is_dark:true} %}
                 </div>
->>>>>>> 0782d09e
             </div>
         </div>
         <div class="container mb-24">
@@ -93,9 +56,11 @@
                             </table>
                             {% include 'pages.partials.loader-status' with {next_page:orders.next_page} %}
                         {% else %}
-                            <div class="placeholder-block placeholder-block--no-category">
-                                <i class="sicon-star-o"></i>
-                                <p><span>{{ trans('pages.rating.no_ratings') }}</span></p>
+                            <div class="placeholder-block placeholder-block--no-category flex flex-col justify-center items-center pt-16 px-8">
+                              <i class="sicon-inbox block text-5xl text-gray-300 mb-2"></i>
+                              <p class="text-base text-gray-500">
+                                  <span>{{ trans('pages.rating.no_ratings') }}</span>
+                              </p>
                             </div>
                         {% endif %}
                     </div>
