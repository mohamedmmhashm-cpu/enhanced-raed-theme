{#
| Variable     | Type     | Description                  | @see |
|--------------|----------|------------------------------|------|
| customer     | Customer |                              | TODO |
| country_code | String   | Customer country code ex. SA |      |
#}
{% extends "layouts.master" %}

{% block styles %}
    <link rel="stylesheet" href="{{ asset('/dist/flatpickr.css') }}">
{% endblock %}

{% block content %}
    <main id="main">
        <div class="relative profile-header bg-gradient-to-r from-primary to-theme-blue lg:h-48 overflow-hidden">
            <div class="container relative z-10 flex justify-between h-full items-center">
                <div class="self-start">
                    {% component breadcrumbs with{is_dark:true} %}
                </div>
            </div>
        </div>
        <div class="container mb-24">
            <div class="flex flex-col lg:flex-row ">
<<<<<<< HEAD
                {% include 'pages.customer.partials.sidebar' %}
                <div class="main-content flex-1 pt-10">
=======
                {% include 'pages.partials.customer.sidebar' %}
                <div class="main-content flex-1 pb-10 pt-10 ">
>>>>>>> a59abcd8
                    <h1 class="font-bold text-lg mb-10">{{ trans('pages.profile.edit') }}</h1>
                    <div class="lg:hidden">
                        <div class="text-center mb-9">
                            <div class=" h-24 w-24 m-auto">
                                <input type="file">
                            </div>
                        </div>
                    </div>
<<<<<<< HEAD

                    <form class="form form--user-profile ajax"
                        method="POST"
                        novalidate
                        action="{{ link('profile') }}"
                        data-filter-before-submit="update_profile_form">

                        <div class="sm:flex w-full sm:space-s-8">
                            <div class="flex-1">
                                <label for="first-name" class="block text-sm font-medium text-gray-700">
                                    <b class="block">{{trans('pages.profile.first_name')}}</b>
                                </label>
                                <div class="mt-2.5 mb-5">
                                    <input type="text" name="first_name" value="{{ customer.first_name }}" id="first-name" autocomplete="first_name" class="form-input">
                                </div>
                            </div>
                            <div class="flex-1">
                                <label for="last-name" class="block text-sm font-medium text-gray-700">
                                    <b class="block">{{trans('pages.profile.last_name')}}</b>
                                </label>
                                <div class="mt-2.5 mb-5">
                                    <input type="text" name="last_name" value="{{ customer.last_name }}" id="last-name" autocomplete="last-name" class="form-input">
=======
                    <form data-filter-before-submit="update_profile_form"
                          action="{{ link('profile') }}"
                          method="POST"
                          class="ajax">
                        {{ csrf_field() }}
                        <div class="sm:flex w-full sm:space-s-8">
                            <div class="flex-1">
                                <label for="first_name" class="block text-sm font-medium text-gray-700">
                                    <b class="block">{{ trans('pages.profile.first_name') }}</b>
                                </label>
                                <div class="mt-2.5 mb-5">
                                    <input type="text"
                                           name="first_name"
                                           value="{{ customer.first_name }}"
                                           id="first_name"
                                           autocomplete="given-name"
                                           class="form-input">
                                </div>
                            </div>
                            <div class="flex-1">
                                <label for="last_name" class="block text-sm font-medium text-gray-700">
                                    <b class="block">{{ trans('pages.profile.last_name') }}</b>
                                </label>
                                <div class="mt-2.5 mb-5">
                                    <input type="text"
                                           name="last_name"
                                           value="{{ customer.last_name }}"
                                           id="last_name"
                                           autocomplete="given-name"
                                           class="form-input">
>>>>>>> a59abcd8
                                </div>
                            </div>
                        </div>

                        <div class="sm:flex w-full sm:space-s-8">
                            <div class="flex-1">
<<<<<<< HEAD
                                <label for="birthday" class="block text-sm font-medium text-gray-700">
                                    <b class="block">{{ trans('pages.profile.birthday') }}</b>
                                </label>
    
                                <div class="mt-2.5 mb-5">
                                    <input type="email" id="birthday" name="birthday" value="{{ user.birthday }}" class="form-input date-element" placeholder="{{ trans('pages.profile.birthday_placeholder') }}">
                                </div>
                            </div>

                            <div class="flex-1">
                                <label for="gender" class="block text-sm font-medium text-gray-700">
                                    <b class="block">{{ trans('pages.profile.gender') }}</b>
                                </label>
                                <div class="mt-2.5 mb-5">
                                    <select class="form-input appearance-none" name="gender">
                                        <option placeholder value="">{{ trans('pages.profile.gender_placeholder') }}</option>
                                        <option value="male" {{ user.gender=='male'?'selected':'' }}>
                                            {{ trans('pages.profile.male') }}
                                        </option>
                                        <option value="female" {{ user.gender=='female'?'selected':'' }}>
                                            {{ trans('pages.profile.female') }}
                                        </option>
                                    </select>
                                </div>
                            </div>
                        </div>
                        
                        <div class="sm:flex w-full sm:space-s-8">
                            <div class="flex-1">
                                <label for="email" class="block text-sm font-medium text-gray-700">
                                    <b class="block">{{trans('common.elements.email')}}</b>
                                </label>
                                <div class="mt-2.5 mb-5">
                                    <input type="email" name="email" value="{{ customer.email }}" id="email"
                                           class="form-input ">
=======
                                <label for="email" class="block text-sm font-medium text-gray-700">
                                    <b class="block">{{ trans('common.elements.email') }}</b>
                                </label>
                                <div class="mt-2.5 mb-5">
                                    <input type="email" name="email" value="{{ customer.email }}" id="email" class="form-input ">
>>>>>>> a59abcd8
                                </div>
                            </div>

                            <div class="flex-1">
<<<<<<< HEAD
                                <label for="international-mobile" class="block text-sm font-medium text-gray-700">
                                    <b class="block">{{trans('common.elements.mobile')}}</b>
=======
                                <label for="user-phone" class="block text-sm font-medium text-gray-700">
                                    <b class="block">{{ trans('common.elements.mobile') }}</b>
>>>>>>> a59abcd8
                                </label>
                                <div class="mt-2.5 mb-5">
                                    <input type="text" name="international_mobile" value="{{ customer.mobile }}" id="international-mobile" class="tel-input form-input" data-code="{{ country_code }}" data-digits="true">

                                    <input type="hidden" name="_country_iso2" class="country_code" value="{{ country_code }}">
                                </div>
                            </div>
                        </div>
<<<<<<< HEAD

                        <button id="update-profile-btn" class="btn btn-primary w-full mt-6">
                          <span class="loader loader--small"></span>
                          <span class="transition-transform duration-500 inline-block btn--text">{{trans('common.elements.save')}}</span>
                        </button>
=======
                        <button class="btn btn-primary w-full">{{ trans('common.elements.save') }}</button>
>>>>>>> a59abcd8
                    </form>
                </div>
            </div>
        </div>
    </main>
{% endblock %}
<<<<<<< HEAD

{% block scripts %}
    <script defer src="{{ asset('/dist/flatpickr.js') }}"></script>
    <script>
      window.update_profile_form = function handleFile(form_data, that, event) {          
        let fileInput = window.fileponds ? window.fileponds.profile_img : undefined;
        if (!fileInput) {
            return form_data;
        }
        fileInput.getFiles()
          .forEach(function (filepondFile) {
              form_data.append('image_file', filepondFile.file);
          })
        return form_data;
      };

      document.addEventListener('DOMContentLoaded', () => {
        flatpickr('.date-element', {
            "dateFormat": "Y-m-d",
        });

        salla.document.event.onKeyup('#verify-mobile-field', function (event) {
            salla.helpers.digitsOnly('verify-mobile-field');
            var btn = document.querySelector('#verify-mobile-btn');
            if (event.target.value.length == 4) {
                btn.removeAttribute('disabled');
            } else {
                btn.setAttribute('disabled', '');
            }
        });
        

        // loading state
        const saveBtn = document.getElementById('update-profile-btn');
        saveBtn.addEventListener('click', function(){
          saveBtn.classList.add('btn--is-loading');
        })

        salla.event.on("stores::profile.updated", function () {
            //window.location.reload();
            saveBtn.classList.remove('btn--is-loading');
        }) 
      });
    </Script>
=======
{% block scripts %}
    <script>
        function update_profile_form(form_data, that, event) {
            let fileInput = window.fileponds ? window.fileponds.profile_img : undefined;
            if (!fileInput) {
                return form_data;
            }
            fileInput.getFiles()
                .forEach(function (filepondFile) {
                    form_data.append('image_file', filepondFile.file);
                })
            return form_data;
        };
    </script>
>>>>>>> a59abcd8
{% endblock %}<|MERGE_RESOLUTION|>--- conflicted
+++ resolved
@@ -21,13 +21,8 @@
         </div>
         <div class="container mb-24">
             <div class="flex flex-col lg:flex-row ">
-<<<<<<< HEAD
                 {% include 'pages.customer.partials.sidebar' %}
                 <div class="main-content flex-1 pt-10">
-=======
-                {% include 'pages.partials.customer.sidebar' %}
-                <div class="main-content flex-1 pb-10 pt-10 ">
->>>>>>> a59abcd8
                     <h1 class="font-bold text-lg mb-10">{{ trans('pages.profile.edit') }}</h1>
                     <div class="lg:hidden">
                         <div class="text-center mb-9">
@@ -36,7 +31,6 @@
                             </div>
                         </div>
                     </div>
-<<<<<<< HEAD
 
                     <form class="form form--user-profile ajax"
                         method="POST"
@@ -59,45 +53,12 @@
                                 </label>
                                 <div class="mt-2.5 mb-5">
                                     <input type="text" name="last_name" value="{{ customer.last_name }}" id="last-name" autocomplete="last-name" class="form-input">
-=======
-                    <form data-filter-before-submit="update_profile_form"
-                          action="{{ link('profile') }}"
-                          method="POST"
-                          class="ajax">
-                        {{ csrf_field() }}
-                        <div class="sm:flex w-full sm:space-s-8">
-                            <div class="flex-1">
-                                <label for="first_name" class="block text-sm font-medium text-gray-700">
-                                    <b class="block">{{ trans('pages.profile.first_name') }}</b>
-                                </label>
-                                <div class="mt-2.5 mb-5">
-                                    <input type="text"
-                                           name="first_name"
-                                           value="{{ customer.first_name }}"
-                                           id="first_name"
-                                           autocomplete="given-name"
-                                           class="form-input">
-                                </div>
-                            </div>
-                            <div class="flex-1">
-                                <label for="last_name" class="block text-sm font-medium text-gray-700">
-                                    <b class="block">{{ trans('pages.profile.last_name') }}</b>
-                                </label>
-                                <div class="mt-2.5 mb-5">
-                                    <input type="text"
-                                           name="last_name"
-                                           value="{{ customer.last_name }}"
-                                           id="last_name"
-                                           autocomplete="given-name"
-                                           class="form-input">
->>>>>>> a59abcd8
                                 </div>
                             </div>
                         </div>
 
                         <div class="sm:flex w-full sm:space-s-8">
                             <div class="flex-1">
-<<<<<<< HEAD
                                 <label for="birthday" class="block text-sm font-medium text-gray-700">
                                     <b class="block">{{ trans('pages.profile.birthday') }}</b>
                                 </label>
@@ -133,24 +94,12 @@
                                 <div class="mt-2.5 mb-5">
                                     <input type="email" name="email" value="{{ customer.email }}" id="email"
                                            class="form-input ">
-=======
-                                <label for="email" class="block text-sm font-medium text-gray-700">
-                                    <b class="block">{{ trans('common.elements.email') }}</b>
-                                </label>
-                                <div class="mt-2.5 mb-5">
-                                    <input type="email" name="email" value="{{ customer.email }}" id="email" class="form-input ">
->>>>>>> a59abcd8
                                 </div>
                             </div>
 
                             <div class="flex-1">
-<<<<<<< HEAD
                                 <label for="international-mobile" class="block text-sm font-medium text-gray-700">
                                     <b class="block">{{trans('common.elements.mobile')}}</b>
-=======
-                                <label for="user-phone" class="block text-sm font-medium text-gray-700">
-                                    <b class="block">{{ trans('common.elements.mobile') }}</b>
->>>>>>> a59abcd8
                                 </label>
                                 <div class="mt-2.5 mb-5">
                                     <input type="text" name="international_mobile" value="{{ customer.mobile }}" id="international-mobile" class="tel-input form-input" data-code="{{ country_code }}" data-digits="true">
@@ -159,22 +108,17 @@
                                 </div>
                             </div>
                         </div>
-<<<<<<< HEAD
 
                         <button id="update-profile-btn" class="btn btn-primary w-full mt-6">
                           <span class="loader loader--small"></span>
                           <span class="transition-transform duration-500 inline-block btn--text">{{trans('common.elements.save')}}</span>
                         </button>
-=======
-                        <button class="btn btn-primary w-full">{{ trans('common.elements.save') }}</button>
->>>>>>> a59abcd8
                     </form>
                 </div>
             </div>
         </div>
     </main>
 {% endblock %}
-<<<<<<< HEAD
 
 {% block scripts %}
     <script defer src="{{ asset('/dist/flatpickr.js') }}"></script>
@@ -219,20 +163,4 @@
         }) 
       });
     </Script>
-=======
-{% block scripts %}
-    <script>
-        function update_profile_form(form_data, that, event) {
-            let fileInput = window.fileponds ? window.fileponds.profile_img : undefined;
-            if (!fileInput) {
-                return form_data;
-            }
-            fileInput.getFiles()
-                .forEach(function (filepondFile) {
-                    form_data.append('image_file', filepondFile.file);
-                })
-            return form_data;
-        };
-    </script>
->>>>>>> a59abcd8
 {% endblock %}