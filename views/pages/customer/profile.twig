--- conflicted
+++ resolved
@@ -1,4 +1,4 @@
-<<<<<<< HEAD
+
 {#
 | Variable     | Type     | Description                  | @see |
 |--------------|----------|------------------------------|------|
@@ -6,12 +6,6 @@
 | country_code | String   | Customer country code ex. SA |      |
 #}
 {% extends "layouts.master" %}
-=======
-{# {% extends "layouts.master" %}{% block styles %}
-    <link rel="stylesheet" href="{{ asset('/dist/mmenu-light.css') }}">
-{% endblock %} #}
-
->>>>>>> 9b16f91b
 {% block content %}
     <main id="main">
         <div class="relative profile-header bg-gradient-to-r from-primary to-theme-blue lg:h-48 overflow-hidden">
@@ -23,13 +17,7 @@
         </div>
         <div class="container mb-24">
             <div class="flex flex-col lg:flex-row ">
-<<<<<<< HEAD
                 {% include 'pages.customer.partials.sidebar' %}
-=======
-                {# ----- Sidebar ---- #}
-                {% include 'pages.customer.partials.sidebar.twig' %}
-
->>>>>>> 9b16f91b
                 <div class="main-content flex-1 pb-10 pt-10 ">
                     <h1 class="font-bold text-lg mb-10">{{ trans('pages.profile.edit') }}</h1>
                     <div class="lg:hidden">
