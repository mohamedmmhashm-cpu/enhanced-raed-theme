--- conflicted
+++ resolved
@@ -93,14 +93,6 @@
                                 <span class=""> {{ order.status.name }}</span>
                             </span>
                         </td>
-<<<<<<< HEAD
-=======
-                        {% if order.reorder_enabled %}
-                            <td class="w-full md:w-auto  px-6 pb-4 py-2 md:py-4 md:h-20 whitespace-nowrap text-sm ">
-                                {% component reorder with {order:order} %}
-                            </td>
-                        {% endif %}
->>>>>>> a22faebc
                     </tr>
                     </tbody>
                 </table>
@@ -324,7 +316,8 @@
                     </div>
                 </div>
 
-                 <!-- cancel / reorder -->
+                <!-- cancel / reorder -->
+                {# {% if order.reorder_enabled %} #}
                 {% component reorder with {order:order} %}
 
                 {# todo:: add settings.rating.is_enabled in it these three conditions, & they stay#}
