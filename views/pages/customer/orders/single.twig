{#
| Variable                         | Type                              | Description                                                                              |
|----------------------------------|-----------------------------------|------------------------------------------------------------------------------------------|
| order                            | Order                             | TODO                                                                                     |
| order.id                         | integer                           |                                                                                          |
| order.order_id                   | integer                           |                                                                                          |
| order.created_at                 |                                   |                                                                                          |
| order.sub_total                  | Money                             |                                                                                          |
| order.total                      | Money                             |                                                                                          |
| order.cod_cost                   | ?Money                            | * Cash On Delivery (null when payment method not cod)                                    |
| order.can_reorder                | bool                              |                                                                                          |
| order.can_cancel                 | bool                              |                                                                                          |
| order.cancel_url                 | string                            |                                                                                          |
| order.shipping                   | ?object                           |                                                                                          |
| order.shipping.id                | integer                           |                                                                                          |
| order.shipping.name              | string                            |                                                                                          |
| order.shipping.number            | string                            | number/string/link (..) for shipment number (tracking number)                            |
| order.shipping.logo              | ?string                           |                                                                                          |
| order.shipping.cost              | ?Money                            |                                                                                          |
| order.tax                        | ?object                           |                                                                                          |
| order.tax.amount                 | Money                             |                                                                                          |
| order.tax.percent                | float                             |                                                                                          |
| order.status                     | object                            |                                                                                          |
| order.status.name                | string                            |                                                                                          |
| order.status.icon                | string                            |                                                                                          |
| order.status.color               | string                            |                                                                                          |
| order.items                      | OrderItem[]                       | TODO                                                                                     |
| order.items[].name               |                                   |                                                                                          |
| order.items[].image              |                                   |                                                                                          |
| order.items[].price              | TaxableMoney                      |                                                                                          |
| order.items[].quantity           |                                   |                                                                                          |
| order.items[].total              | TaxableMoney                      |                                                                                          |
| order.items[].product            | ?Product                          | There are cases product is null, when merchant adds special product to the order         |
| order.items[].sub_products       | ?Product[] *Collection            |                                                                                          |
| order.items[].note               |                                   |                                                                                          |
| order.items[].attachments        | OrderItemAttachment[] *Collection | if it's empty will be empty array so you can use it as check `{% if item.attachments %}` |
| order.items[].attachments[].type | string                            |                                                                                          |
| order.items[].attachments[].url  | string                            |                                                                                          |
| order.items[].files              | array                             |                                                                                          |
| order.items[].files[].name       |                                   |                                                                                          |
| order.items[].files[].url        |                                   |                                                                                          |
| order.items[].codes              | array                             | list of codes for item                                                                   |
| order.items[].options            | OrderItemOption[] *Collection     |                                                                                          |
| order.items[].options[].name     |                                   |                                                                                          |
| order.items[].options[].value    |                                   |                                                                                          |
| order.items[].options[].is_image |                                   |                                                                                          |
| order.discounts                  | array                             |                                                                                          |
| order.discounts[].name           | string                            |                                                                                          |
| order.discounts[].discount       | float                             | minus number                                                                             |
#}
{% extends "layouts.master" %}
{% block content %}
    <main id="main">
        <div class="relative  profile-header bg-gradient-to-r from-primary to-primary-d lg:h-48 overflow-hidden">
            <div class="container relative z-10 flex justify-between h-full items-center">
                <div class="self-start">
                    <nav class="w-full py-5">
                        {% component 'header.breadcrumbs' with{is_dark:true} %}
                    </nav>
                </div>
            </div>
        </div>
        <div class="container mb-24">
            <div class="flex items-start flex-col lg:flex-row ">
                {% include 'pages.partials.customer.sidebar' %}
                <div class="main-content w-full flex-1 pt-10 ">
                    <h1 class="font-bold text-lg mb-5">{{ trans('pages.orders.details') }} <span class="unicode">(#{{order.order_id}})</span> </h1>
                    <table class="min-w-full mb-10">
                        <tbody>

                        <tr class="bg-white overflow-hidden flex md:table-row flex-row md:flex-row flex-wrap md:flex-no-wrap">
                            {# <td class="w-full md:w-auto  md:rounded-s-md px-6 pt-4 py-2 md:py-4 md:h-20 whitespace-nowrap text-sm ">
                                <span class="me-2 inline-block font-normal text-gray-400">{{ trans('pages.thank_you.order_id') }}</span>
                                <b>#{{ order.order_id }}</b>
                            </td> #}
                            <td class="w-full md:w-auto  px-6 py-2 md:py-4 md:h-20 whitespace-nowrap text-sm ">
                                <div class="me-2 font-normal text-gray-400">{{ trans('pages.orders.date') }}</div>
                                <b>{{ order.created_at|date }}</b>
                            </td>
                            {% if order.shipping %}
                                <td class="w-full md:w-auto  px-6 py-2 md:py-4 md:h-20 whitespace-nowrap text-sm ">
                                    <div class="me-2  font-normal text-gray-400">{{ trans('pages.orders.shipment_details') }}</div>
                                    <div>
                                        {% if order.shipping.logo %}
                                            <div class="inline-block h-6 w-8">
                                                <img class="inline-block w-full h-full object-contain"
                                                    src="{{ order.shipping.logo }}">
                                            </div>
                                        {% endif %}
                                        <b>{{ order.shipping.name }}</b>
                                    </div>
                                </td>
                            {% endif %}

                            {% if order.shipping.number %}
                                <td class="w-full md:w-auto  px-6 py-2 md:py-4 md:h-20 whitespace-nowrap text-sm ">
                                    <div class="me-2 font-normal text-gray-400">{{ trans('pages.orders.shipment_no') }}</div>
                                    <b>{{ order.shipping.number|raw }}</b>
                                </td>
                            {% endif %}

                            <td class="w-full md:w-auto text-end px-6 py-2 md:py-4 md:h-20 whitespace-nowrap text-sm ">
                            <span class="text-primary px-4 pt-0.5 pb-1.5 inline-flex items-center space-s-1  border rounded-2xl"
                                  style="border-color: {{ order.status.color }} !important; color: {{ order.status.color }}">
                                <i class="mt-1 {{ order.status.icon }}"></i>
                                <span class=""> {{ order.status.name }}</span>
                            </span>
                            </td>
                        </tr>
                        </tbody>
                    </table>

                    {# rating message #}
                    <div class="relative  profile-header bg-gradient-to-r from-primary to-primary-d p-5 text-white rounded-md mb-10">
                        <h2 class="font-bold mb-1">{{ trans('pages.order.order_rating_title') }}</h2>
                        <p class="text-sm">{{ trans('pages.order.order_rating_message') }}</p>
                    </div>

                    <div class="overflow-hidden mb-10">

                        {% for item in order.items %}
                            <div class="bg-white mb-5 p-5 rounded-md">
                                <div class="mb-5">
                                    {% if item.product %}
                                        <div class="flex space-s-5 mb-4">
                                            <a href="{{ item.product.url }}">
                                                <img src="{{ item.image ?? asset('images/img_placeholder.png') }}"
                                                     alt="{{ item.name }}"
                                                     class="w-18 h-14 object-cover rounded-md">
                                            </a>
                                            <div>
                                                <a href="{{ item.product.url }}">
                                                    <h3 class="leading-5 mb-1.5 md:text-base">{{ item.name }}</h3>
                                                </a>
                                                <b>{{ item.price|money }}</b>
                                            </div>
                                        </div>
                                    {% else %}
                                        <div class="w-full  flex  justify-between text-sm py-2.5">
                                            <span class="w-40 inline-block font-normal">{{ item.name }}</span>
                                            <b>{{ item.price|money }}</b>
                                        </div>
                                    {% endif %}

                                    <div class="w-full flex justify-between text-sm py-2.5">
                                        <span class="w-40 inline-block font-normal">{{ trans('pages.products.quantity') }}</span>
                                        <b>{{ item.quantity }}</b>
                                    </div>
                                    <div class="flex justify-between text-sm py-2.5">
                                        <span class=" w-40 inline-block font-normal">{{ trans('pages.products.price') }}</span>
                                        <b>{{ item.price|money }}</b>
                                    </div>
                                    <div class="flex justify-between  text-sm py-2.5">
                                        <span class="w-40 inline-block font-normal">{{ trans('pages.orders.total') }}</span>
                                        <b>{{ item.total|money }}</b>
                                    </div>
                                </div>
                                {% if item.options %}
                                    <h2 class="mb-3.5 text-sm font-bold">{{ trans('pages.cart.item_options') }}</h2>
                                    <div class="flow-root rounded-md px-4 border border-border-color">
                                        <dl class="text-sm text-dark divide-y divide-border-color">
                                            {% for option in item.options %}
                                                <div class="py-3.5 md:flex items-center justify-between">
                                                    <dt class="mb-2 md:mb-0">
                                                        {{ option.name }}:
                                                    </dt>
                                                    <dd class="font-medium {{ option.is_image ? 'text-gray-900' : 'text-xs' }}">
                                                        {% if option.is_image %}
                                                            <div class="flex space-s-2.5">
                                                                <a href="{{ option.value }}" target="_blank">
                                                                    <img class="h-7 w-7 object-cover rounded-md"
                                                                         src="{{ option.value ?? asset('images/img_loader.png') }}"
                                                                         alt="{{ option.name }}"/>
                                                                </a>
                                                            </div>
                                                        {% else %}
                                                            {{ option.value }}
                                                        {% endif %}
                                                    </dd>
                                                </div>
                                            {% endfor %}
                                        </dl>
                                    </div>
                                {% endif %}

                                {% if item.sub_products %}
                                    <h2 class="mb-3.5 text-sm font-bold">{{ trans('pages.orders.sub_products') }}</h2>
                                    <div class="flow-root rounded-md px-4 border border-border-color">
                                        <dl class="text-sm text-dark divide-y divide-border-color">
                                            {% for product in item.sub_products %}
                                                <div class="py-3.5 md:flex items-center justify-between">
                                                    <dt class="mb-2 md:mb-0">
                                                        <a href="{{ product.url }}">
                                                            {{ product.name }}
                                                        </a>
                                                    </dt>
                                                    {# <dd class="font-medium text-xs">
                                                    {{ product.total|money }}
                                                </dd> #}
                                                </div>
                                            {% endfor %}
                                        </dl>
                                    </div>
                                {% endif %}
                                {% if item.note %}
                                    <p class="mt-3 text-sm text-gray-500">
                                        <span>{{ trans('common.note') }} : </span>{{ item.note }} </p>
                                {% endif %}
                                {% if item.attachments %}
                                    <div class="flow-root rounded-md px-4 border border-border-color">
                                        <dl class="text-sm text-dark divide-y divide-border-color">
                                            {% for attachment in item.attachments %}
                                                <div class="py-3.5 md:flex items-center justify-between">
                                                    <dt class="mb-2 md:mb-0">
                                                        {{ item.note }}
                                                    </dt>
                                                    <dd class="font-medium {{ attachment.type == 'image' ? 'text-gray-900' : 'text-xs' }}">
                                                        <a href="{{ attachment.url }}">
                                                            {% if attachment.type == 'image' %}
                                                                <div class="flex space-s-2.5">
                                                                    <a href="{{ attachment.url }}" target="_blank">
                                                                        <img class="h-7 w-7 object-cover rounded-md"
                                                                             src="{{ attachment.url }}"
                                                                             alt="{{ item.name }}"/>
                                                                    </a>
                                                                </div>
                                                            {% else %}
                                                                {{ trans('pages.orders.file_url') }}
                                                            {% endif %}
                                                        </a>
                                                    </dd>
                                                </div>
                                            {% endfor %}
                                        </dl>
                                    </div>
                                {% endif %}
                                {% if item.files %}
                                    <h2 class="mb-3.5 text-sm font-bold">{{ trans('pages.orders.files') }}</h2>
                                    <div class="flow-root rounded-md px-4 border border-border-color">
                                        <dl class="text-sm text-dark divide-y divide-border-color">
                                            {% for file in item.files %}
                                                <div class="py-3.5 md:flex items-center justify-between">
                                                    <dt class="mb-2 md:mb-0">
                                                        {{ file.name }}
                                                    </dt>
                                                    <dd class="font-medium text-xs">
                                                        <a href="{{ file.url }}" target="_blank"
                                                           class="font-bold text-gray-600 hover:text-black">
                                                            <i class="sicon-download"></i> {{ trans('pages.thank_you.download') }}
                                                        </a>
                                                    </dd>
                                                </div>
                                            {% endfor %}
                                        </dl>
                                    </div>
                                {% elseif item.codes %}
                                    <h2 class="mb-3.5 text-sm font-bold">{{ trans('pages.orders.codes') }}</h2>
                                    <div class="flow-root rounded-md px-4 border border-border-color">
                                        <dl class="text-sm text-dark divide-y divide-border-color">
                                            {% for code in item.codes %}
                                                <div x-data="{}" class="py-3.5 md:flex items-center justify-between">
                                                    <dt class="mb-2 md:mb-0" id="order_code_{{ code }}">
                                                        {{ code }}
                                                    </dt>
                                                    <button title="Copy to clipboard"
                                                            class="opacity-80 hover:opacity-100"
                                                            @click="copyToClipboard('order_code_{{ code }}')">
                                                        <i class="copy-icon sicon-swap-stroke text-primary"></i>
                                                    </button>
                                                </div>
                                            {% endfor %}
                                        </dl>
                                    </div>
                                {% endif %}

                                {# Rating #}
                                <div class="border-t mt-10 pt-8">
                                    <h2 class="mb-3 text-sm font-bold">تقييم المنتج</h2>
                                    <textarea class="form-input h-20" placeholder="تقييمك للمنتج ..."></textarea>

                                    <div x-data="{ temp: 0, orig: 0 }" x-cloak class="flex items-center cursor-pointer mt-3" @click="orig = temp">
                                    <input type="number" :value="orig" class="hidden"/>
                                    <template x-for="item in [1,2,3,4,5]">
                                    <span @mouseenter="temp = item" 
                                            @mouseleave="temp = orig"
                                            class="text-gray-300 sicon-star2 me-2 text-lg"
                                            :class="{'text-theme-yellow': (temp >= item)}"></span>
                                    </template>
                                    <template x-cloak>
                                        <span x-show="orig == 1" class="text-sm text-gray-400 mx-5"> 😡 منزعج </span>
                                        <span x-show="orig == 2" class="text-sm text-gray-400 mx-5"> 😒 ماعجبني </span>
                                        <span x-show="orig == 3" class="text-sm text-gray-400 mx-5"> 🙂 جيد </span>
                                        <span x-show="orig == 4" class="text-sm text-gray-400 mx-5"> 😃 أعجبني </span>
                                        <span x-show="orig == 5" class="text-sm text-gray-400 mx-5"> 😍 أحبيته </span>
                                    </template>
                                    </div>
                                </div>
                            </div>
                        {% endfor %}

                        <div class="bg-white rounded-md px-6">
                            <h2 id="summary-heading" class="sr-only">Order summary</h2>
                            <div class="flow-root">
                                <dl class="text-sm text-gray-500 divide-y divide-border-color">
                                    <div class="py-5 flex items-center justify-between">
                                        <dt class="text-gray-600">
                                            {{ trans('pages.cart.items_total') }}
                                        </dt>
                                        <dd class="font-medium">
                                            {{ order.sub_total|money }}
                                        </dd>
                                    </div>

                                    {% for discount in order.discounts %}
                                        <div class="py-5 flex items-center justify-between">
                                            <dt class="discount">
                                                {{ discount.name }}
                                            </dt>
                                            <dd class="font-medium">
                                                {{ discount.discount }}
                                            </dd>
                                        </div>
                                    {% endfor %}
                                    {# Cash On Delivery #}
                                    {% if order.cod_cost %}
                                        <div class="py-5 flex items-center justify-between">
                                            <dt class="">
                                                {{ trans('pages.orders.cod_cost') }}
                                            </dt>
                                            <dd class="font-medium">
                                                {{ order.cod_cost|money }}
                                            </dd>
                                        </div>
                                    {% endif %}
                                    {% if order.shipping_cost %}
                                        <div class="py-5 flex items-center justify-between">
                                            <dt class="shipping">
                                                {{ trans('pages.orders.shipping_cost') }}
                                            </dt>
                                            <dd class="font-medium">
                                                {{ order.shipping_cost|money }}
                                            </dd>
                                        </div>
                                    {% endif %}
                                    {% if order.tax %}
                                        <div class="py-5 flex items-center justify-between">
                                            <dt class="">
                                                {{ trans('pages.cart.tax') }} ({{ order.tax.percent }}%)
                                            </dt>
                                            <dd class="font-medium text-gray-900">
                                                {{ order.tax.amount|money }}
                                            </dd>
                                        </div>
                                    {% endif %}
                                    <div class="bg-border-color rounded-md py-5 -mx-6 px-6 flex items-center justify-between">
                                        <dt class="text-base font-medium">
                                            {{ trans('pages.orders.final_total') }}
                                        </dt>
                                        <dd class="text-base font-medium ">
                                            <b>{{ order.total|money }}</b>
                                        </dd>
                                    </div>
                                </dl>
                            </div>
                        </div>
                    </div>

                    <!-- cancel / reorder -->
                    {# {% if order.is_pending_payment %}
	<a href="{{ order.payment_url }}" class="btn btn-primary flex  items-center space-s-1.5">
		<span class="fix-align">{{ trans('pages.orders.finish_payment') }}</span>
	</a>
{% else %}
	<button type="button" class="btn btn-primary flex items-center space-s-1.5 popup-trigger" data-popup-trigger="re-order-modal">
		<i class="text-base sicon-history"></i>
		<span class="fix-align">{{ trans('pages.orders.reorder') }}</span>
	</button>
{% endif %}

{% if order.can_cancel %}
	<button type="button" class="btn btn-primary flex items-center space-s-1.5" id="button_delete_order">
		<i class="text-base sicon-trash-2"></i>
		<span class="fix-align">{{ trans('pages.orders.cancel') }}</span>
	</button>
{% endif %} #}

                    <!-- cancel && reorder -->
                    {% if order.can_reorder or order.can_cancel %}
                        <div x-data="{openReorderModal: false, openCancelOrderModal:false}">
                            <div class="bg-white my-10 p-5 divide-y divide-border-color space-y-5 rounded-md">
                                {% if order.can_reorder %}
                                <div class="flex justify-between">
                                    <div class="text-sm">
                                        <h3 class="font-bold">إعادة الطلب</h3>
                                        <p class="text-gray-text">تستطيع إعادة نفس منتجات الطلب</p>
                                    </div>
                                    {% if order.is_pending_payment %}
                                        <a href="{{ order.payment_url }}"
                                           class="text-sm font-bold text-primary flex items-center">
                                            <i class="sicon sicon-wallet me-2"></i>
                                            <span class="fix-align">{{ trans('pages.orders.finish_payment') }}</span>
                                        </a>
                                    {% else %}
                                        <button type="button" class="text-sm font-bold text-primary"
                                                @click="openReorderModal = true">
                                            <i class="sicon sicon-rotate me-2"></i>
                                            <span class="fix-align">{{ trans('pages.orders.reorder') }}</span>
                                        </button>
                                    {% endif %}
                                </div>
                                {% endif %}

                                {% if order.can_cancel %}
                                    <div class="flex justify-between pt-2">
                                        <div class="text-sm">
                                            <h3 class="font-bold">إلغاء الطلب</h3>
                                            <p class="text-gray-text">تستطيع إلغاء الطلب</p>
                                        </div>
                                        <button type="button" @click="openCancelOrderModal = true"
                                                class="text-sm font-bold text-theme-red" id="button_delete_order">
                                            <i class="sicon sicon-cancel-circle me-2"></i>
                                            <span class="fix-align">{{ trans('pages.orders.cancel') }}</span>
                                        </button>
                                    </div>
                                {% endif %}
                            </div>
                        </div>

<<<<<<< HEAD
                        {# Rating Store and Shipping #}
                        <section class="bg-white my-10 p-5 rounded-md mb-5">
                            <h2 class="text-xl font-bold mb-5">ما رأيك في المتجر؟</h2>
                            <textarea class="form-input h-20 mb-4" placeholder="تقييمك للمتجر ..."></textarea>
                                    <div x-data="{ temp: 0, orig: 0 }" class="flex items-center cursor-pointer" @click="orig = temp">
                                    <input type="number" :value="orig" class="hidden"/>
                                    <template x-for="item in [1,2,3,4,5]">
                                    <span @mouseenter="temp = item" 
                                            @mouseleave="temp = orig"
                                            class="text-gray-300 sicon-star2 me-2 text-lg"
                                            :class="{'text-theme-yellow': (temp >= item)}"></span>
                                    </template>
                                    <template x-cloak>
                                        <span x-show="orig == 1" class="text-sm text-gray-400 mx-5"> 😡 منزعج </span>
                                        <span x-show="orig == 2" class="text-sm text-gray-400 mx-5"> 😒 ماعجبني </span>
                                        <span x-show="orig == 3" class="text-sm text-gray-400 mx-5"> 🙂 جيد </span>
                                        <span x-show="orig == 4" class="text-sm text-gray-400 mx-5"> 😃 أعجبني </span>
                                        <span x-show="orig == 5" class="text-sm text-gray-400 mx-5"> 😍 أحبيته </span>
                                    </template>
                            </section>
                        
=======
>>>>>>> 1d0e388f
                        <!-- Reorder Popup  -->
                        {% if order.can_reorder and not order.is_pending_payment %}
                            <div x-show="openReorderModal" x-cloak class="fixed z-10 inset-0 overflow-y-auto"
                                 aria-labelledby="modal-title" role="dialog" aria-modal="true">
                                <div class="flex items-end justify-center min-h-screen pt-4 px-4 pb-20 text-center sm:block sm:p-0">
                                    <!-- Background overlay, show/hide based on modal state.-->
                                    <div x-show="openReorderModal" x-transition:enter="transition ease-out duration-300"
                                         x-transition:enter-start="opacity-0" x-transition:enter-end="opacity-100"
                                         x-transition:leave="transition ease-in duration-200"
                                         x-transition:leave-start="opacity-100 "
                                         x-transition:leave-end="opacity-0"
                                         class="fixed inset-0 bg-gray-500 bg-opacity-75 transition-opacity"
                                         aria-hidden="true"></div>

                                    <!-- This element is to trick the browser into centering the modal contents. -->
                                    <span class="hidden sm:inline-block sm:align-middle sm:h-screen" aria-hidden="true">&#8203;</span>

                                    <!-- Modal panel, show/hide based on modal state. -->
                                    <div x-show="openReorderModal" @click.away="openReorderModal = false"
                                         x-transition:enter="transition ease-out duration-300"
                                         x-transition:enter-start="opacity-0 translate-y-4 sm:translate-y-0 sm:scale-95"
                                         x-transition:enter-end="opacity-100 translate-y-0 sm:scale-100"
                                         x-transition:leave="transition ease-in duration-200"
                                         x-transition:leave-start="opacity-100 translate-y-0 sm:scale-100"
                                         x-transition:leave-end="opacity-0 translate-y-4 sm:translate-y-0 sm:scale-95"
                                         class="inline-block align-bottom bg-white rounded-lg px-4 pt-5 pb-4 text-left overflow-hidden shadow-xl transform transition-all sm:my-8 sm:align-middle sm:max-w-sm sm:w-full sm:p-6">
                                        <div>
                                            <div class="mx-auto flex items-center justify-center h-12 w-12 rounded-full bg-green-100">
                                                <!-- Heroicon name: outline/check -->
                                                <i class="sicon sicon-rotate text-green-600"></i>

                                            </div>
                                            <div class="mt-3 text-center sm:mt-5">
                                                <h3 class="title title--medium text-lg leading-6 font-medium text-gray-900"
                                                    id="modal-title">
                                                    {{ trans('pages.orders.reorder') }}
                                                </h3>
                                                <div class="mt-2">
                                                    <p class="text-sm text-gray-500">{{ trans('pages.orders.reorder_description')|raw }}</p>
                                                </div>
                                            </div>
                                        </div>
                                        <div class="mt-5 sm:mt-8 sm:grid sm:grid-cols-2 sm:gap-3 sm:grid-flow-row-dense">
                                            <a href="{{ order.reorder_url }}" data-nonconfirm="true"
                                               class="btn btn-primary w-full inline-flex justify-center ajax">
                                                {{ trans('common.elements.ok') }}
                                            </a>
                                            <button @click="openReorderModal = false" type="button"
                                                    class=" w-full inline-flex justify-center btn btn-outline">
                                                {{ trans('common.elements.cancel') }}
                                            </button>
                                        </div>
                                    </div>
                                </div>
                            </div>
                        {% endif %}
                        <!-- End Reorder Popup -->
                    {% endif %}

                    <!-- Cancel order Popup  -->
                    {% if not order.is_pending_payment %}
                        <div x-show="openCancelOrderModal" x-cloak class="fixed z-10 inset-0 overflow-y-auto"
                             aria-labelledby="modal-title" role="dialog" aria-modal="true">
                            <div class="flex items-end justify-center min-h-screen pt-4 px-4 pb-20 text-center sm:block sm:p-0">
                                <!-- Background overlay, show/hide based on modal state.-->
                                <div x-show="openCancelOrderModal" x-transition:enter="transition ease-out duration-300"
                                     x-transition:enter-start="opacity-0" x-transition:enter-end="opacity-100"
                                     x-transition:leave="transition ease-in duration-200"
                                     x-transition:leave-start="opacity-100 "
                                     x-transition:leave-end="opacity-0"
                                     class="fixed inset-0 bg-gray-500 bg-opacity-75 transition-opacity"
                                     aria-hidden="true"></div>

                                <!-- This element is to trick the browser into centering the modal contents. -->
                                <span class="hidden sm:inline-block sm:align-middle sm:h-screen" aria-hidden="true">&#8203;</span>

                                <!-- Modal panel, show/hide based on modal state. -->
                                <div x-show="openCancelOrderModal" @click.away="openCancelOrderModal = false"
                                     x-transition:enter="transition ease-out duration-300"
                                     x-transition:enter-start="opacity-0 translate-y-4 sm:translate-y-0 sm:scale-95"
                                     x-transition:enter-end="opacity-100 translate-y-0 sm:scale-100"
                                     x-transition:leave="transition ease-in duration-200"
                                     x-transition:leave-start="opacity-100 translate-y-0 sm:scale-100"
                                     x-transition:leave-end="opacity-0 translate-y-4 sm:translate-y-0 sm:scale-95"
                                     class="inline-block align-bottom bg-white rounded-lg px-4 pt-5 pb-4 text-left overflow-hidden shadow-xl transform transition-all sm:my-8 sm:align-middle sm:max-w-sm sm:w-full sm:p-6">
                                    <div>
                                        <div class="mx-auto flex items-center justify-center h-12 w-12 rounded-full bg-red-100">
                                            <!-- Heroicon name: outline/check -->
                                            <i class="sicon sicon-cancel text-red-600"></i>

                                        </div>
                                        <div class="mt-3 text-center sm:mt-5">
                                            <h3 class="title title--medium text-lg leading-6 font-medium text-gray-900"
                                                id="modal-title">
                                                {{ trans('common.elements.warning') }}
                                            </h3>
                                            <div class="mt-2">
                                                <p class="text-sm text-gray-500">{{ trans('common.elements.confirm') }}</p>
                                            </div>
                                        </div>
                                    </div>
                                    <div class="mt-5 sm:mt-8 sm:grid sm:grid-cols-2 sm:gap-3 sm:grid-flow-row-dense">
                                        <button type="button" @click="cancelOrder()"
                                                class="btn btn-danger w-full inline-flex justify-center">
                                            {{ trans('common.elements.ok') }}
                                        </button>
                                        <button @click="openCancelOrderModal = false" type="button"
                                                class=" w-full inline-flex justify-center btn btn-outline">
                                            {{ trans('common.elements.cancel') }}
                                        </button>
                                    </div>
                                </div>
                            </div>
                        </div>
                    {% endif %}
                    <!-- End Cancel order Popup -->

                    {% if store.settings.rating.is_enabled %}
                        {% include 'pages.partials.rating' with {'order':order} %}
                    {% endif %}
                </div>
            </div>
        </div>
    </main>
{% endblock %}

{% block scripts %}
    {% if order.can_cancel %}
        <script>
            document.querySelector("#button_delete_order").addEventListener('click', function (e) {
                Swal.fire({
                    title             : "{{ trans('common.elements.warning') }}",
                    text              : '{{ trans('common.elements.confirm') }}',
                    showCancelButton  : true,
                    confirmButtonColor: "#2196F3",
                    confirmButtonText : "{{ trans('common.elements.ok') }}",
                    cancelButtonText  : "{{ trans('common.elements.cancel') }}"
                }).then(function (data) {
                    if (data.isConfirmed) {
                        salla.order.api.cancel("{{ order.id }}").then(function (response) {
                            window.location.reload();
                        });
                    }
                });
            });


            function cancelOrder() {
                salla.order.api.cancel("{{ order.id }}").then(function (response) {
                    window.location.reload();
                });
            }
        </script>
    {% endif %}
{% endblock %}<|MERGE_RESOLUTION|>--- conflicted
+++ resolved
@@ -426,7 +426,6 @@
                             </div>
                         </div>
 
-<<<<<<< HEAD
                         {# Rating Store and Shipping #}
                         <section class="bg-white my-10 p-5 rounded-md mb-5">
                             <h2 class="text-xl font-bold mb-5">ما رأيك في المتجر؟</h2>
@@ -448,8 +447,6 @@
                                     </template>
                             </section>
                         
-=======
->>>>>>> 1d0e388f
                         <!-- Reorder Popup  -->
                         {% if order.can_reorder and not order.is_pending_payment %}
                             <div x-show="openReorderModal" x-cloak class="fixed z-10 inset-0 overflow-y-auto"
