{#
| Variable          | Type                 | Description |
|-------------------|----------------------|-------------|
| orders[]          | Orders[] *Collection |             |
| is_pending_orders | bool                 |             |
| title             | string               |             |
#}
{% extends "layouts.master" %}
{% block content %}
    <main id="main">
        <div class="relative  profile-header bg-gradient-to-r from-primary to-theme-blue lg:h-48 overflow-hidden">
            <div class="container relative z-10 flex justify-between h-full items-center">
                <div class="self-start">
                    <nav class="w-full py-5">
                        {% component 'header.breadcrumbs' with{is_dark:true} %}
                    </nav>
                </div>
            </div>
        </div>
        <div class="container mb-24">
            <div class="flex items-start flex-col lg:flex-row ">
                {% include 'pages.partials.customer.sidebar' %}
                <div class="main-content w-full flex-1 pt-6 md:pt-10 ">
<<<<<<< HEAD
                    <h1 class="font-bold text-lg mb-5">{{ is_pending_orders ? trans('common.titles.pending_orders') : trans('common.titles.orders') }}</h1>
                    <div class="overflow-hidden">
=======
                    <h1 class="font-bold text-lg md:mb-5">{{ is_pending_orders ? trans('common.titles.pending_orders') : trans('common.titles.orders') }}</h1>
                    <div class="overflow-hidden" x-data="{}">
>>>>>>> 78f07f85
                        {% if orders.items is not empty %}
                            <table class="min-w-full border-separate" style="border-spacing: 0 20px;">
                                <thead class="bg-gray-50 mb-5 hidden md:table-header-group">
                                    <tr>
                                        <th scope="col" class="px-6 text-start text-sm font-medium uppercase tracking-wider">
                                            {{trans('pages.thank_you.order_id')}}
                                        </th>
                                        <th scope="col" class="px-6 text-start text-sm font-medium uppercase tracking-wider">
                                            {{trans('pages.orders.total')}}
                                        </th>
                                        <th scope="col" class="px-6 text-start text-sm font-medium uppercase tracking-wider">
                                            {{trans('pages.orders.date')}}
                                        </th>
                                        <th scope="col" class="px-6 text-end text-sm font-medium  uppercase tracking-wider">
                                            {{trans('pages.orders.status')}}
                                        </th>
                                        {# <th scope="col" class="px-6 relative">
                                            <span class="sr-only">--</span>
                                        </th> #}
                                    </tr>
                                </thead>
                                <tbody class="orders-container">
                                {% for order in orders.items %}
                                    <tr @click="window.location = '{{ order.url }}'"  class=" cursor-pointer order-row border-b-8 border-t-8 border-light-gray bg-white overflow-hidden flex md:table-row flex-row md:flex-row flex-wrap md:flex-no-wrap">
                                        <td class="w-full md:w-auto md:rounded-s-md px-6 py-6 md:py-6 md:h-20 whitespace-nowrap text-sm font-bold">
                                           #{{ order.order_id }}
                                        </td>
                                        <td class="w-full md:w-auto px-6 py-2 md:py-6 md:h-20 whitespace-nowrap text-sm ">
                                            {{ order.total|money }}
                                        </td>
                                        <td class="w-full md:w-auto px-6 py-2 md:py-6 md:h-20 whitespace-nowrap text-sm ">
                                            {{ order.created_at|date("l j F Y") }}
                                        </td>
<<<<<<< HEAD
                                        <td class="w-full md:w-auto  px-6 py-2 md:py-6 md:h-20 whitespace-nowrap text-sm ">
                                            <span class="px-4 pt-0.5 pb-1.5 inline-block rounded-2xl bg-[color:{{ order.status.color }}]">
                                                <i class="{{ order.status.icon }}"></i>
                                                {{ order.status.name }}
=======
                                        <td class="w-full md:w-auto text-end  px-6 py-2 md:py-6 md:h-20 whitespace-nowrap text-sm ">
                                            <span class="text-primary px-4 pt-0.5 pb-1.5 inline-flex items-center space-s-1  border rounded-2xl" style="border-color: {{ order.status.color }} !important; color: {{ order.status.color }}">
                                                <i class="mt-1 {{ order.status.icon }}"></i>
                                                <span class=""> {{ order.status.name }}</span>
>>>>>>> 78f07f85
                                            </span>
                                        </td>
                                        {# <td class="w-full md:w-auto md:rounded-e-md px-6 py-2 md:py-6 md:h-20 whitespace-nowrap text-lg font-medium md:text-end">
                                            <span class="md:hidden w-32 inline-block font-normal text-sm"></span>
                                            <a href="{{ order.url }}" class="text-gray-400 hover:text-gray-500 mx-2">
                                                <i class="sicon-eye"></i>
                                            </a>
                                        </td> #}
                                    </tr>
                                {% endfor %}
                                </tbody>
                            </table>
                            {% include 'pages.partials.loader-status' with {next_page:orders.next_page} %}
                        {% else %}
                            <div class="placeholder-block placeholder-block--no-category flex flex-col justify-center items-center pt-16 px-8">
                                <i class="sicon-packed-box block text-5xl text-gray-300 mb-2"></i>
                                <p class="text-base text-gray-500">
                                    <span>{{trans('pages.orders.non_orders')}}</span>
                                </p>
                            </div>
                        {% endif %}
                    </div>
                </div>
            </div>
        </div>
    </main>
{% endblock %}

{% block scripts %}
    <script>
        document.addEventListener( 'DOMContentLoaded', function () {
            salla.infiniteScroll.initiate('.orders-container', '.order-row', {
                history        : false,
                scrollThreshold: false
            })
        });
    </script>
{% endblock %}<|MERGE_RESOLUTION|>--- conflicted
+++ resolved
@@ -21,13 +21,8 @@
             <div class="flex items-start flex-col lg:flex-row ">
                 {% include 'pages.partials.customer.sidebar' %}
                 <div class="main-content w-full flex-1 pt-6 md:pt-10 ">
-<<<<<<< HEAD
                     <h1 class="font-bold text-lg mb-5">{{ is_pending_orders ? trans('common.titles.pending_orders') : trans('common.titles.orders') }}</h1>
                     <div class="overflow-hidden">
-=======
-                    <h1 class="font-bold text-lg md:mb-5">{{ is_pending_orders ? trans('common.titles.pending_orders') : trans('common.titles.orders') }}</h1>
-                    <div class="overflow-hidden" x-data="{}">
->>>>>>> 78f07f85
                         {% if orders.items is not empty %}
                             <table class="min-w-full border-separate" style="border-spacing: 0 20px;">
                                 <thead class="bg-gray-50 mb-5 hidden md:table-header-group">
@@ -61,17 +56,10 @@
                                         <td class="w-full md:w-auto px-6 py-2 md:py-6 md:h-20 whitespace-nowrap text-sm ">
                                             {{ order.created_at|date("l j F Y") }}
                                         </td>
-<<<<<<< HEAD
-                                        <td class="w-full md:w-auto  px-6 py-2 md:py-6 md:h-20 whitespace-nowrap text-sm ">
-                                            <span class="px-4 pt-0.5 pb-1.5 inline-block rounded-2xl bg-[color:{{ order.status.color }}]">
-                                                <i class="{{ order.status.icon }}"></i>
-                                                {{ order.status.name }}
-=======
                                         <td class="w-full md:w-auto text-end  px-6 py-2 md:py-6 md:h-20 whitespace-nowrap text-sm ">
                                             <span class="text-primary px-4 pt-0.5 pb-1.5 inline-flex items-center space-s-1  border rounded-2xl" style="border-color: {{ order.status.color }} !important; color: {{ order.status.color }}">
                                                 <i class="mt-1 {{ order.status.icon }}"></i>
                                                 <span class=""> {{ order.status.name }}</span>
->>>>>>> 78f07f85
                                             </span>
                                         </td>
                                         {# <td class="w-full md:w-auto md:rounded-e-md px-6 py-2 md:py-6 md:h-20 whitespace-nowrap text-lg font-medium md:text-end">
