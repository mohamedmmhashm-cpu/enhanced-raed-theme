--- conflicted
+++ resolved
@@ -57,11 +57,7 @@
                     </label>
                     <p class="text-sm text-gray-400">{{ detail.name}}</p>
                     {% if not detail.has_quantity(product) %}
-<<<<<<< HEAD
-                        <small class="block absolute bottom-10 left-1/2 transform -translate-x-1/2  rounded-full px-2.5 pb-1 bg-red-400 text-white whitespace-nowrap">نفذت الكمية</small>
-=======
-                        <small class="block absolute bottom-10 start-6  rounded-full px-2.5 pb-1 bg-red-400 text-white">{{ trans('pages.products.out_of_stock') }}</small>
->>>>>>> a22faebc
+                        <small class="block absolute bottom-10 left-1/2 transform -translate-x-1/2  rounded-full px-2.5 pb-1 bg-red-400 text-white whitespace-nowrap">{{ trans('pages.products.out_of_stock') }}</small>
                      {% endif %}
                     </div>
                 {% endfor %}
