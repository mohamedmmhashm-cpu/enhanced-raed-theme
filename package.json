{
  "name": "Theme-One",
  "version": "1.0.3",
  "description": "Salla Theme",
  "license": "MIT",
  "repository": {
    "type": "git",
    "url": "git+https://github.com/SallaApp/theme-one.git"
  },
  "scripts": {
    "test": "echo \"Error: no test specified\" && exit 1",
    "production": "webpack --mode production",
    "prod": "webpack --mode production",
    "development": "webpack --mode development",
    "watch": "webpack --mode development --watch"
  },
  "author": "Salla",
  "dependencies": {
    "@babel/plugin-transform-runtime": "^7.18.6",
<<<<<<< HEAD
    "@salla.sa/twilight": "^2.2.7",
    "@salla.sa/twilight-components": "^1.1.9",
    "@salla.sa/twilight-tailwind-theme": "^1.0.135",
=======
    "@salla.sa/twilight": "^2.2.8",
    "@salla.sa/twilight-components": "^1.1.9",
    "@salla.sa/twilight-tailwind-theme": "^1.0.136",
>>>>>>> fec9db8b
    "@tailwindcss/forms": "^0.5.2",
    "@tailwindcss/line-clamp": "^0.4.0",
    "@tailwindcss/nesting": "^0.0.0-insiders.565cd3e",
    "animejs": "^3.2.1",
    "autoprefixer": "^10.4.7",
    "filepond": "^4.30.3",
    "filepond-plugin-file-poster": "^2.5.0",
    "filepond-plugin-file-validate-type": "^1.2.6",
    "filepond-plugin-image-exif-orientation": "^1.0.11",
    "filepond-plugin-image-preview": "^4.6.10",
    "flatpickr": "^4.6.9",
    "fslightbox": "^3.3.0-2",
    "lite-youtube-embed": "^0.2.0",
    "mmenu-light": "^3.0.9",
    "sweetalert2": "^11.3.3",
    "swiper": "^8.2.4",
    "tailwindcss": "^3.1.4",
    "tailwindcss-rtl": "^0.9.0",
    "twilight": "^1.0.4"
  },
  "devDependencies": {
    "@babel/core": "^7.16.0",
    "@babel/plugin-transform-runtime": "^7.18.6",
    "@babel/preset-env": "^7.16.5",
    "babel-loader": "^8.2.3",
    "copy-webpack-plugin": "^11.0.0",
    "css-loader": "^6.5.0",
    "glob": "^8.0.3",
    "mini-css-extract-plugin": "^2.4.3",
    "postcss": "^8.4.14",
    "postcss-import": "^14.1.0",
    "postcss-loader": "^7.0.0",
    "postcss-preset-env": "^7.7.1",
    "sass": "^1.43.4",
    "sass-loader": "^12.3.0",
    "webpack": "^5.64.1",
    "webpack-cli": "^4.10.0"
  }
}<|MERGE_RESOLUTION|>--- conflicted
+++ resolved
@@ -17,15 +17,9 @@
   "author": "Salla",
   "dependencies": {
     "@babel/plugin-transform-runtime": "^7.18.6",
-<<<<<<< HEAD
-    "@salla.sa/twilight": "^2.2.7",
-    "@salla.sa/twilight-components": "^1.1.9",
-    "@salla.sa/twilight-tailwind-theme": "^1.0.135",
-=======
     "@salla.sa/twilight": "^2.2.8",
     "@salla.sa/twilight-components": "^1.1.9",
     "@salla.sa/twilight-tailwind-theme": "^1.0.136",
->>>>>>> fec9db8b
     "@tailwindcss/forms": "^0.5.2",
     "@tailwindcss/line-clamp": "^0.4.0",
     "@tailwindcss/nesting": "^0.0.0-insiders.565cd3e",
