/*
* Buttons
*/
salla-button {
  &[width="wide"] {
    @apply w-full;
  }

  &.copied {
    .s-button-text{
      @apply text-green-600;
    }

    i:before {
      content: '\ea9d';
    }
  }
}

.btn {
  @apply transition duration-300 flex-1 inline-flex justify-center items-center px-6 pb-2.5 pt-2 text-sm font-bold rounded-md hover:opacity-80 whitespace-nowrap;

  .loader {
    width: 0;
    opacity: 0;
    height: 16px;
    transform: scale(0);
    transition: 0.3s;
  }

  &--add-to-cart{
    max-width: calc(100% - 42px);
  }

  .product-entry--minimal &{
    &--add-to-cart{
      max-width: none;
    }
  }

  &--is-loading {
    pointer-events: none;

    .loader {
      width: 16px;
      margin: 0 5px;
      opacity: 1;
      transform: scale(1);
    }
  }

  &--delete {
    .loader {
      width: 15px;

      &:before {
        width: 12px;
        height: 12px;
        border-top-color: transparent;
        border-bottom-color: #fff;
        border-left-color: transparent;
        border-right-color: #fff;
      }
    }

    &.btn--is-loading {
      .icon {
        opacity: 0;
      }
    }
  }

  &--quantity {
    @apply text-gray-400 w-11 hover:text-primary transition-colors duration-300;
  }

  &__text {
    @apply transition-transform duration-500 inline-block pointer-events-none;
  }

  &--wishlist {
    @apply m-0 ms-0.5;

    &:hover,
    .sicon-heart-off {
      @apply text-primary
    }
  }

  &--rounded-gray {
    @apply inline-flex grow-0 justify-center w-full rounded-full px-3.5 py-2 items-center transition-colors bg-gray-200/30 hover:bg-gray-200/50 text-sm font-medium whitespace-nowrap;
  }

  &--circle-gray {
    @apply inline-flex justify-center items-center rounded-full px-3 py-3 h-9 w-9 transition-colors bg-gray-200/30 hover:bg-gray-200/50 text-sm font-medium;
  }

  &--icon {
<<<<<<< HEAD
    @apply flex items-center justify-center transition bg-white text-gray-500 border-gray-150  hover:border-gray-200 hover:text-gray-600 mx-1 border rounded-full w-10 h-10 font-medium shrink-0;
=======
    @apply flex items-center justify-center transition bg-white text-gray-500 border-gray-200  hover:border-gray-200 hover:text-gray-600 mx-1 border rounded-full w-10 h-10 font-medium flex-shrink-0;
>>>>>>> e307d741

    i {
      @apply pointer-events-none;

      &.sicon-heart {
        @apply text-red-400;
      }
    }
  }

  &--share {
    margin: 0;
  }

  &--close {
    @apply hidden xs:block h-12 w-14 text-red-500 text-2xl absolute top-0 end-0 z-50;
  }

  &--close-sm {
    @apply opacity-0 -translate-y-full transition duration-300 h-[51px] w-[51px] bg-red-500 text-white text-xl fixed top-0 end-0 z-50;
  }

  &--collapse {
    @apply w-full bg-gray-100 py-2.5 xs:ps-7 xs:pe-5 rounded-md flex items-center text-gray-500 justify-center text-sm;
  }

  /* --- Sliders nav arrows --- */
  /*
  used in:
    1- Latest proudcts slider - home block
    2- Offers slider
    3- Similar products
  */
  &--sm-arrow {
    @apply transition inline-flex items-center justify-center border text-gray-500 rounded-full w-8 h-8 text-lg;

    &:not(:disabled) {
      @apply hover:text-primary hover:border-primary;
    }
  }

  /*
  used in:
    1- Home tabs block
  */
  &--md-arrow {
    @apply transition inline-flex items-center justify-center border text-gray-500 rounded-full w-10 h-10 text-xl;

    &.light {
      @apply text-white border-white;
    }

    &:not(:disabled) {
      @apply hover:text-primary hover:border-primary;
    }
  }

  /*
  used in:
    1- Main slider (enhancend slider)
    2- Photos slider
    3- Product slider
    4- Testimonials slider
  */
  &--md-white-arrow {
    @apply h-10 w-10 bg-white text-primary transition shadow-sm hidden md:flex justify-center items-center rounded-full hover:opacity-60 absolute top-1/2 -translate-y-1/2 z-1 start-4 xl:start-8;

    &.slider-next {
      @apply start-auto end-4 xl:end-8;
    }

    i {
      font-size: 22px;
    }

    .ltr & {
      i {
        transform: scaleX(-1);
      }
    }
  }

  /* Disabled state */
  &.btn:disabled {
    @apply text-gray-300 bg-transparent hover:bg-transparent shadow-sm border border-gray-200 cursor-default;
  }

  &:disabled {
    .s-button-text {
      @apply opacity-70;
    }
  }

  /* Button Variants */
  &--danger {
    @apply bg-red-400 text-white hover:opacity-80;
  }

  &--primary {
    @apply text-primary-reverse border border-primary bg-primary;
  }

  &--outline-primary {
    @apply border border-primary text-primary hover:bg-primary hover:text-primary-reverse;
  }

  &--outline {
    @apply text-gray-400 bg-white hover:bg-primary hover:text-white hover:border-primary shadow-sm border border-gray-200;

    &.light {
      @apply bg-transparent text-white border-white;
    }
  }

  &--rounded-full {
    @apply rounded-full;
  }
}

.rounded-icon {
  @apply w-16 h-16 flex justify-center items-center rounded-full text-3xl;
}

/*
* Coupon Button
*/
button.btn--coupon {
  @apply absolute top-0 end-0 rounded-s-none shrink-0 h-[40px];

  .s-button-text {
    @apply flex #{!important};
  }
}

salla-button {
  &.has-not-coupon button .icon,
  &.has-coupon button .coupon-text{
    @apply hidden;
  }

  &.has-coupon button {
    @apply w-12 px-0;
  }
}

/*
* Links ---------------------------------------------------
*/
.link {
  &--primary {
    @apply text-primary hover:text-primary-d transition;
  }
}

#btn-show-more {
  @apply transition;

  &.is-expanded {
    @apply opacity-0 pointer-events-none;
  }
}<|MERGE_RESOLUTION|>--- conflicted
+++ resolved
@@ -96,11 +96,7 @@
   }
 
   &--icon {
-<<<<<<< HEAD
-    @apply flex items-center justify-center transition bg-white text-gray-500 border-gray-150  hover:border-gray-200 hover:text-gray-600 mx-1 border rounded-full w-10 h-10 font-medium shrink-0;
-=======
     @apply flex items-center justify-center transition bg-white text-gray-500 border-gray-200  hover:border-gray-200 hover:text-gray-600 mx-1 border rounded-full w-10 h-10 font-medium flex-shrink-0;
->>>>>>> e307d741
 
     i {
       @apply pointer-events-none;
