import BasePage from '../base-page';
class ProductCard extends HTMLElement {
  constructor(){
    super()
  }
  
  connectedCallback(){
    // Parse product data
    this.product = this.product || JSON.parse(this.getAttribute('product')); 

    if (window.app?.status === 'ready') {
      this.onReady();
    } else {
      document.addEventListener('theme::ready', () => this.onReady() )
    }
  }

  onReady(){
      
      this.fitImageHeight = salla.config.get('store.settings.product.fit_type');
      salla.wishlist.event.onAdded((event, id) => this.toggleFavoriteIcon(id));
      salla.wishlist.event.onRemoved((event,id) => this.toggleFavoriteIcon(id, false));
      this.placeholder = salla.url.asset(salla.config.get('theme.settings.placeholder'));
      this.getProps()

<<<<<<< HEAD
	  this.source = salla.config.get("page.slug");
      // If the card is in the landing page, hide the add button and show the quantity
	  if (this.source == "landing-page") {
	  	this.hideAddBtn = true;
	  	this.showQuantity = window.showQuantity;
	  }
=======
      this.source = salla.config.get("page.slug");
        // If the card is in the landing page, hide the add button and show the quantity
      if (this.source == "landing-page") {
        this.hideAddBtn = true;
        this.showQuantity = window.showQuantity;
      }
>>>>>>> ac932d15

      salla.lang.onLoaded(() => {
        // Language
        this.remained = salla.lang.get('pages.products.remained');
        this.donationAmount = salla.lang.get('pages.products.donation_amount');
        this.startingPrice = salla.lang.get('pages.products.starting_price');
        this.addToCart = salla.lang.get('pages.cart.add_to_cart');
        this.outOfStock = salla.lang.get('pages.products.out_of_stock');

        // re-render to update translations
        this.render();
      })
      
      this.render()
  }

  initCircleBar() {
    let qty = this.product.quantity,
      total = this.product.quantity > 100 ? this.product.quantity * 2 : 100,
      roundPercent = (qty / total) * 100,
      bar = this.querySelector('.s-product-card-content-pie-svg-bar'),
      strokeDashOffsetValue = 100 - roundPercent;
    bar.style.strokeDashoffset = strokeDashOffsetValue;
  }


  toggleFavoriteIcon(id, isAdded = true) {
    document.querySelectorAll('.s-product-card-wishlist-btn[data-id="' + id + '"]').forEach(btn => {
      app.toggleElementClassIf(btn, 's-product-card-wishlist-added', 'not-added', () => isAdded);
      app.toggleElementClassIf(btn, 'pulse-anime', 'un-favorited', () => isAdded);
    });
  }

  formatDate(date) {
    let d = new Date(date);
    return `${d.getFullYear()}-${d.getMonth() + 1}-${d.getDate()}`;
  } 

  getProductBadge() {
    if (this.product.promotion_title) {
      return `<div class="s-product-card-promotion-title">${this.product.promotion_title}</div>`
    }
    if (this.showQuantity && this.product?.quantity) {
      return `<div
        class="s-product-card-quantity">${this.remained} ${salla.helpers.number(this.product?.quantity)}</div>`
    }
    if (this.showQuantity && this.product?.is_out_of_stock) {
      return `<div class="s-product-card-out-badge">${this.outOfStock}</div>`
    }
    return '';
  }

  getPriceFormat(price) {
    if (!price || price == 0) {
      return salla.config.get('store.settings.product.show_price_as_dash')?'-':'';
    }

    return salla.money(price);
  }

  getProductPrice() {
    let price = '';
    if (this.product.is_on_sale) {
      price = `<div class="s-product-card-sale-price">
                <h4>${this.getPriceFormat(this.product.sale_price)}</h4>
                <span>${this.getPriceFormat(this.product?.regular_price)}</span>
              </div>`;
    }
    else if (this.product.starting_price) {
      price = `<div class="s-product-card-starting-price">
                  <p>${this.startingPrice}</p>
                  <h4> ${this.getPriceFormat(this.product?.starting_price)} </h4>
              </div>`
    }
    else{
      price = `<h4 class="s-product-card-price">${this.getPriceFormat(this.product?.price)}</h4>`
    }

    return price;
  }

  getAddButtonLabel() {
    if (this.product.status === 'sale' && this.product.type === 'booking') {
      return salla.lang.get('pages.cart.book_now'); 
    }

    if (this.product.status === 'sale') {
      return salla.lang.get('pages.cart.add_to_cart');
    }

    if (this.product.type !== 'donating') {
      return salla.lang.get('pages.products.out_of_stock');
    }

    // donating
    return salla.lang.get('pages.products.donation_exceed');
  }

  getProps(){

    /**
     *  Horizontal card.
     */
    this.horizontal = this.hasAttribute('horizontal');
  
    /**
     *  Support shadow on hover.
     */
    this.shadowOnHover = this.hasAttribute('shadowOnHover');
  
    /**
     *  Hide add to cart button.
     */
    this.hideAddBtn = this.hasAttribute('hideAddBtn');
  
    /**
     *  Full image card.
     */
    this.fullImage = this.hasAttribute('fullImage');
  
    /**
     *  Minimal card.
     */
    this.minimal = this.hasAttribute('minimal');
  
    /**
     *  Special card.
     */
    this.isSpecial = this.hasAttribute('isSpecial');
  
    /**
     *  Show quantity.
     */
    this.showQuantity = this.hasAttribute('showQuantity');
  }

  render(){
    this.classList.add('s-product-card-entry'); 
    this.setAttribute('id', this.product.id);
    !this.horizontal && !this.fullImage && !this.minimal? this.classList.add('s-product-card-vertical') : '';
    this.horizontal && !this.fullImage && !this.minimal? this.classList.add('s-product-card-horizontal') : '';
    this.fitImageHeight && !this.isSpecial && !this.fullImage && !this.minimal? this.classList.add('s-product-card-fit-height') : '';
    this.isSpecial? this.classList.add('s-product-card-special') : '';
    this.fullImage? this.classList.add('s-product-card-full-image') : '';
    this.minimal? this.classList.add('s-product-card-minimal') : '';
    this.product?.donation?  this.classList.add('s-product-card-donation') : '';
    this.shadowOnHover?  this.classList.add('s-product-card-shadow') : '';
    this.product?.is_out_of_stock?  this.classList.add('s-product-card-out-of-stock') : '';

    this.innerHTML = `
        <div class="${!this.fullImage ? 's-product-card-image' : 's-product-card-image-full'}">
          <a href="${this.product?.url}">
            <img class="s-product-card-image-${salla.url.is_placeholder(this.product?.image?.url)
              ? 'contain'
              : this.fitImageHeight
                ? this.fitImageHeight
                : 'cover'} lazy"
              src=${this.placeholder}
              alt=${this.product?.image?.alt}
              data-src=${this.product?.image?.url || this.product?.thumbnail}
            />
            ${!this.fullImage && !this.minimal ? this.getProductBadge() : ''}
          </a>
          ${this.fullImage ? `<a href="${this.product?.url}" aria-label=${this.product.name} class="s-product-card-overlay"></a>`:''}
          ${!this.horizontal && !this.fullImage ?
            `<salla-button
              shape="icon"
              fill="outline"
              color="light"
              name="product-name-${this.product.id}"
              aria-label="Add or remove to wishlist"
              class="s-product-card-wishlist-btn animated "
              onclick="salla.wishlist.toggle(${this.product.id})"
              data-id="${this.product.id}">
              <i class="sicon-heart"></i>
            </salla-button>` : ``
          }
        </div>
        <div class="s-product-card-content">
          ${this.isSpecial && this.product?.quantity ?
            `<div class="s-product-card-content-pie">
              <span>
                <b>${salla.helpers.number(this.product?.quantity)}</b>
                ${this.remained}
              </span>
              <svg xmlns="http://www.w3.org/2000/svg" viewBox="-2 -1 36 34" class="s-product-card-content-pie-svg">
                <circle cx="16" cy="16" r="15.9155" class="s-product-card-content-pie-svg-base" />
                <circle cx="16" cy="16" r="15.9155" class="s-product-card-content-pie-svg-bar" />
              </svg>
            </div>`
            : ``}

          <div class="s-product-card-content-main ${this.isSpecial ? 's-product-card-content-extra-padding' : ''}">
            <h3 class="s-product-card-content-title">
              <a href="${this.product?.url}">${this.product?.name}</a>
            </h3>

            ${this.product?.subtitle && !this.minimal ?
              `<p class="s-product-card-content-subtitle">${this.product?.subtitle}</p>`
              : ``}
          </div>
          ${this.product?.donation && !this.minimal && !this.fullImage ?
          `<salla-progress-bar donation=${this.product?.donation} />
          <div class="s-product-card-donation-input">
            ${this.product?.donation?.can_donate ?
              `<label htmlFor="donation-amount">${this.donationAmount} <span>*</span></label>
              <input
                type="text"
                onInput="${e => {
                  salla.helpers.inputDigitsOnly(e.target);
                  this.addBtn.donatingAmount = (e.target).value;
                }}"
                id="donation-amount"
                name="donating_amount"
                class="s-form-control"
                placeholder="${this.donationAmount}" />`
              : ``}
          </div>`
            : ''}
          <div class="s-product-card-content-sub ${this.isSpecial ? 's-product-card-content-extra-padding' : ''}">
            ${this.getProductPrice()}
            ${this.product?.rating?.stars && !this.minimal ?
              `<div class="s-product-card-rating">
                <i class="sicon-star2"></i>
                <span>${this.product.rating.stars}</span>
              </div>`
               : ``}
          </div>

          ${this.isSpecial && this.product.discount_ends
            ? `<salla-count-down date="${this.formatDate(this.product.discount_ends)}" end-of-day=${true} boxed=${true}
              labeled=${true} />`
            : ``}


          ${!this.hideAddBtn ?
            `<div class="s-product-card-content-footer gap-2">
              <salla-add-product-button fill="outline" width="wide"
                product-id="${this.product.id}"
                product-status="${this.product.status}"
                product-type="${this.product.type}">
                ${this.product.status == 'sale' ? 
                    `<i class="text-[16px] sicon-${ this.product.type == 'booking' ? 'calendar-time' : 'shopping-bag'}"></i>` : ``
                  }
                ${this.product.add_to_cart_label ? this.product.add_to_cart_label : this.getAddButtonLabel() }
              </salla-add-product-button>

              ${this.horizontal || this.fullImage ?
                `<salla-button 
                  shape="icon" 
                  fill="outline" 
                  color="light" 
                  id="card-wishlist-btn-${this.product.id}-horizontal"
                  aria-label="Add or remove to wishlist"
                  class="s-product-card-wishlist-btn animated"
                  onclick="salla.wishlist.toggle(${this.product.id})"
                  data-id="${this.product.id}">
                  <i class="sicon-heart"></i> 
                </salla-button>`
                : ``}
            </div>`
            : ``}
        </div>
      `

      // re-init favorite icon
      if (!salla.config.isGuest()){
        salla.storage.get('salla::wishlist', []).forEach(id => this.toggleFavoriteIcon(id));
      }

      document.lazyLoadInstance?.update(this.querySelectorAll('.lazy'));

      if (this.product?.quantity && this.isSpecial) {
        this.initCircleBar();
      }
    }
}

customElements.define('custom-salla-product-card', ProductCard);<|MERGE_RESOLUTION|>--- conflicted
+++ resolved
@@ -23,21 +23,12 @@
       this.placeholder = salla.url.asset(salla.config.get('theme.settings.placeholder'));
       this.getProps()
 
-<<<<<<< HEAD
 	  this.source = salla.config.get("page.slug");
       // If the card is in the landing page, hide the add button and show the quantity
 	  if (this.source == "landing-page") {
 	  	this.hideAddBtn = true;
 	  	this.showQuantity = window.showQuantity;
 	  }
-=======
-      this.source = salla.config.get("page.slug");
-        // If the card is in the landing page, hide the add button and show the quantity
-      if (this.source == "landing-page") {
-        this.hideAddBtn = true;
-        this.showQuantity = window.showQuantity;
-      }
->>>>>>> ac932d15
 
       salla.lang.onLoaded(() => {
         // Language
