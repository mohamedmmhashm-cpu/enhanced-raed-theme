--- conflicted
+++ resolved
@@ -87,61 +87,6 @@
     <meta name="viewport" content="width=device-width, initial-scale=1">
     {{ theme.settings.set('placeholder', 'images/placeholder.png') }}
 
-<<<<<<< HEAD
-	<!-- To eliminate all render blocking CSS & JS and start with the critical css-->
-	<!-- To show loader to the user till the page content are  loaded-->
-	<style>
-		.loader-init {
-  			position: fixed;
-  			top: 0;
-  			left: 0;
-  			width: 100vw;
-  			height: 100vh;
-  			display: flex;
-  			align-items: center;
-  			justify-content: center;
-  			background: white;
-  			transition: opacity 0.75s, visibility 0.75s;
-			z-index: 9999;
-		}
-
-		.loader-init--hidden {
-  			opacity: 0;
-  			visibility: hidden;
-		}
-
-		.loader-init::after {
-  			content: "";
-  			width: 75px;
-  			height: 75px;
-  			border: 15px solid #dddddd;
-  			border-top-color: black;
-  			border-radius: 50%;
-  			animation: loading 0.75s ease infinite;
-		}
-
-		@keyframes loading {
-  			from {
-    			transform: rotate(0turn);
-  			}
-  			to {
-    			transform: rotate(1turn);
-  			}
-		}
-	</style>
-	<script>
-		window.addEventListener("load", () => {
-  		const loader = document.querySelector(".loader-init");
-
-  		loader.classList.add("loader-init--hidden");
-
-  		loader.addEventListener("transitionend", () => {
-			if (!document.querySelector(".loader-init")) return;
-    		document.body.removeChild(loader);
-  			});
-		});
-	</script>
-=======
     <!-- To eliminate all render blocking CSS & JS and start with the critical css-->
     <!-- To show loader to the user till the page content are  loaded-->
     <style>
@@ -188,11 +133,11 @@
         const loader = document.querySelector(".loader-init");
         loader.classList.add("loader-init--hidden");
         loader.addEventListener("transitionend", () => {
+		  if (!document.querySelector(".loader-init")) return;
           document.body.removeChild(loader);
           });
       });
     </script>
->>>>>>> 919ef847
   
     <script defer src="{{ 'product-card.js'|asset }}"></script>
     <script data-cfasync="false">
