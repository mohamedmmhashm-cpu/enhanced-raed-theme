--- conflicted
+++ resolved
@@ -7,16 +7,9 @@
     mode: 'jit',
     purge   : {
         enabled: true,
-<<<<<<< HEAD
-        content: [
-                  "views/**/*.twig", 
-                  "assets/js/partials/salla-login.js", 
-                  "assets/js/partials/search-modal.js",
-=======
         content: ["views/**/*.twig", 
                   "assets/js/partials/salla-login.js", 
                   "assets/js/partials/search-modal.js"
->>>>>>> 66074063
                 ],
     },
     darkMode: 'class', // or 'media' or 'class'
