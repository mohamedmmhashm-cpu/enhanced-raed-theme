{
    "name": {
        "ar": "رائد",
        "en": "Theme Raed"
    },
    "repository": "https://github.com/SallaApp/theme-raed",
    "author_email": "support@salla.dev",
    "features": [
        "mega-menu",
        "fonts",
        "color",
        "breadcrumb",
        "unite-cards-height",
        "component-featured-products",
        "component-fixed-banner",
        "component-fixed-products",
        "component-products-slider",
        "component-photos-slider",
        "component-parallax-background",
        "component-testimonials",
        "component-square-photos",
        "component-store-features",
        "component-youtube",
<<<<<<< HEAD
		"menu-images"
=======
		    "menu-images"
>>>>>>> ac932d15
    ],
    "settings": [
        {
            "type": "boolean",
            "icon": "sicon-toggle-off",
            "label": "وضع عمودي للمنتجات في مربع المنتجات الثابتة في الصفحة الرئيسية",
            "description": "",
            "id": "vertical_fixed_products",
            "format": "switch",
            "required": false,
            "value": false,
            "selected": false
        },
        {
            "type": "boolean",
            "id": "is_more_button_enabled",
            "label": "عرض (زر الكل) في الصفحة الرئيسية",
            "format": "switch"
        },
        {
            "type": "static",
            "id": "static-line1",
            "format": "line"
        },
        {
            "type": "static",
            "format": "title",
            "id": "static-label2",
            "value": "خيارات أعلى الصفحة",
            "variant": "h6"
        },
        {
            "id": "header_is_sticky",
            "label": "تثبت القائمة الرئيسية أعلى الصفحة عند التمرير لأسفل",
            "description": "يُنصح بالغاء تفعيلها في حالة وجود عناصر كثيرة في القائمة المنسدلة",
            "type": "boolean",
            "icon": "sicon-toggle-off",
            "format": "switch",
            "required": false,
            "value": true,
            "selected": true
        },
        {
            "type": "boolean",
            "icon": "sicon-toggle-off",
            "label": "شريط علوي داكن",
            "description": "",
            "id": "topnav_is_dark",
            "format": "switch",
            "required": false,
            "value": true,
            "selected": false
        },
        {
            "type": "boolean",
            "icon": "sicon-toggle-off",
            "label": "عرض روابط الصفحات الهامة في الشريط العلوي",
            "description": "مثل صفحة الهبوط ، المدونة ،الصفحات التعريفية ",
            "id": "important_links",
            "format": "switch",
            "required": false,
            "value": true,
            "selected": true
        },
        {
            "type": "static",
            "id": "static-line3",
            "format": "line"
        },
        {
            "type": "static",
            "format": "title",
            "id": "static-label4",
            "value": "خيارات أسفل الصفحة",
            "variant": "h6"
        },
        {
            "type": "boolean",
            "icon": "sicon-toggle-off",
            "label": "الوضع الداكن",
            "description": "",
            "id": "footer_is_dark",
            "format": "switch",
            "required": false,
            "value": true,
            "selected": false
        },
        {
            "type": "static",
            "id": "static-line5",
            "format": "line"
        },
        {
            "type": "static",
            "format": "title",
            "id": "static-label6",
            "value": "خيارات صفحة المنتج",
            "variant": "h6"
        },
        {
            "type": "boolean",
            "icon": "sicon-toggle-off",
            "label": "تثبيت زر الإضافة والكمية أسفل شاشة الجوال",
            "description": "",
            "id": "sticky_add_to_cart",
            "format": "switch",
            "required": false,
            "value": true,
            "selected": true
        },
        {
            "type": "boolean",
            "icon": "sicon-toggle-off",
            "label": "اظهار الوسوم",
            "description": "",
            "id": "show_tags",
            "format": "switch",
            "required": false,
            "value": true,
            "selected": true
        },
        {
            "id": "slider_background_size",
            "type": "items",
            "format": "dropdown-list",
            "label": "طريقة عرض الصور في سليدر صور المنتج",
            "description": "",
            "labelHTML": null,
            "icon": "sicon-list",
            "selected": [
                {
                    "label": "اظهار الصورة كاملةً في المنتصف (Contain)",
                    "value": "contain",
                    "key": "f4adec13-6e4c-433b-b141-b2807935ced9"
                }
            ],
            "options": [
                {
                    "label": "تغطية الصورة كامل المساحة مع المحافظة على النسبة الصورة (Cover)",
                    "value": "cover",
                    "key": "e9c8ea8f-c5c6-438e-9d45-3bce269afde4"
                },
                {
                    "label": "اظهار الصورة كاملةً في المنتصف (Contain)",
                    "value": "contain",
                    "key": "f4adec13-6e4c-433b-b141-b2807935ced9"
                }
            ],
            "source": "Manual",
            "required": true
        },
        {
            "type": "boolean",
            "icon": "sicon-toggle-off",
            "label": "تكبير الصور في سليدر صور المنتج",
            "description": "هذه الخاصية تمكنك من تكبير الصورة لتسهل رؤية المزيد من التفاصيل بها",
            "id": "imageZoom",
            "format": "switch",
            "required": false,
            "value": false,
            "selected": false
        }
    ],
    "components": [
        {
            "key": "186b3f4f-25cf-4d3c-abca-cef7eed6f0ab",
            "title": "صور متحركة (محسنة)",
            "icon": "sicon-image-carousel",
            "path": "home.enhanced-slider",
            "fields": [
                {
                    "type": "static",
                    "format": "description",
                    "id": "static-desc",
                    "value": "<div style='padding-top:10px;margin-bottom:30px;border:1px solid #ebebeb;border-radius:5px;text-align:center;overflow:hidden'><h6 style='margin-bottom:10px'>معاينة العنصر</h6><img src='https://cdn.salla.network/images/themes/raed/main-slider.jpg?v=1.1'></div>"
                },
                {
                    "type": "static",
                    "format": "description",
                    "id": "static-note",
                    "value": "<h4 style='color: #2377CD;font-size: 14px;margin:1rem 0px;background: #E9F0FD;padding: 10px 15px;border-radius: 4px;'>هذا العنصر غير مناسب لعرض البنرات، يمكنك استخدام عنصر <strong>صور متحركة</strong> بدلاً من عنصر <strong>صور متحركة محسنة</strong> لتظهر صورة البنر بشكل كامل</h4>"
                },
                {
                    "id": "slides",
                    "type": "collection",
                    "format": "collection",
                    "required": true,
                    "minLength": 1,
                    "maxLength": 10,
                    "label": "",
                    "item_label": "صورة",
                    "value": [],
                    "fields": [
                        {
                            "type": "string",
                            "icon": "sicon-image",
                            "value": null,
                            "id": "slides.image",
                            "label": "صورة البنر",
                            "format": "image",
                            "required": true,
                            "placeholder": "",
                            "description": "* المقاس المناسب للصورة هو 900×600 بكسل"
                        },
                        {
                            "type": "string",
                            "icon": "sicon-format-text-alt",
                            "label": "عنوان رئيسي",
                            "multilanguage": true,
                            "id": "slides.title",
                            "value": null,
                            "required": false,
                            "format": "text",
                            "description": "يتم عرضه على الصورة بحجم بارز جداً، مع إضافة تأثير دخول للنص يضيف لمسة جمالية على معرض الصور.",
                            "placeholder": "يمكنك إضافة عنوان بارز هنا...",
                            "hide": false,
                            "minLength": 0,
                            "maxLength": 100
                        },
                        {
                            "type": "string",
                            "icon": "sicon-typography",
                            "label": "نص إضافي",
                            "multilanguage": true,
                            "id": "slides.description",
                            "value": null,
                            "description": "يتم عرضه على الصورة بحجم أصغر من العنوان الرئيسي، مع إضافة تأثير دخول للنص يضيف لمسة جمالية على معرض الصور.",
                            "format": "textarea",
                            "required": false,
                            "placeholder": "يمكنك إضافة تفاصيل إضافية هنا",
                            "minLength": 0,
                            "maxLength": 255
                        }
                    ]
                }
            ]
        },
        {
            "key": "2b1b130b-5b37-422a-9683-e0fd367460c0",
            "title": "روابط سريعة",
            "icon": "sicon-layout-grid-rearrange",
            "path": "home.main-links",
            "fields": [
                {
                    "type": "static",
                    "format": "description",
                    "id": "with-bg",
                    "value": "<div style='padding-top:10px;margin-bottom:30px;border:1px solid #ebebeb;border-radius:5px;text-align:center;overflow:hidden'><h6 style='margin-bottom:10px'>معاينة العنصر</h6><img src='https://cdn.salla.network/images/themes/raed/main-links-with-bg.jpg?v=1.1'></div>",
                    "conditions": [
                        {
                            "id": "merge_with_top_component",
                            "operation": "=",
                            "value": true
                        }
                    ]
                },
                {
                    "type": "static",
                    "format": "description",
                    "id": "without-bg",
                    "value": "<div style='padding-top:10px;margin-bottom:30px;border:1px solid #ebebeb;border-radius:5px;text-align:center;overflow:hidden'><h6 style='margin-bottom:10px'>معاينة العنصر</h6><img src='https://cdn.salla.network/images/themes/raed/main-links.png?v=1.1'></div>",
                    "conditions": [
                        {
                            "id": "merge_with_top_component",
                            "operation": "=",
                            "value": false
                        }
                    ]
                },
                {
                    "type": "string",
                    "icon": "sicon-format-text-alt",
                    "label": "العنوان",
                    "multilanguage": true,
                    "id": "title",
                    "value": null,
                    "required": false,
                    "format": "text",
                    "description": null,
                    "placeholder": "أدخل العنوان هنا...",
                    "minLength": 0,
                    "maxLength": 100
                },
                {
                    "type": "boolean",
                    "icon": "sicon-toggle-off",
                    "label": "دمج مع العنصر السابق",
                    "description": null,
                    "id": "merge_with_top_component",
                    "format": "switch",
                    "required": false,
                    "value": false,
                    "selected": false
                },
                {
                    "type": "static",
                    "format": "description",
                    "id": "static-desc",
                    "value": "<small style='margin: -36px 0 30px;display: block;'>* إزاحة كامل العنصر ومحتوياته مع العنصر السابق، وجعلهما يظهران كعنصر واحد متناسق، يكون ذا فائدة في حالة كان العنصر السابق هو (صور متحركة محسنة). </small>"
                },
                {
                    "type": "boolean",
                    "icon": "sicon-toggle-off",
                    "label": "عرض أسهم التحرك",
                    "description": "",
                    "id": "show_controls",
                    "format": "switch",
                    "required": false,
                    "value": true,
                    "selected": true
                },
                {
                  "type": "boolean",
                  "icon": "sicon-toggle-off",
                  "label": "عرض روابط التصنيفات",
                  "description": "يمكنك تحديد التصنيفات بدل العناصر الخاصة، مع امكانية عرض صورة التصنيف مع العنصر",
                  "id": "show_cats",
                  "format": "switch",
                  "required": false,
                  "value": false,
                  "selected": false
                },
                {
                  "id": "categories",
                  "type": "items",
                  "format": "dropdown-list",
                  "label": "حدد التصنيفات",
                  "labelHTML": null,
                  "icon": "sicon-keyboard_arrow_down",
                  "selected": [],
                  "options": [],
                  "source": "categories",
                  "multichoice": true,
                  "searchable": true,
                  "required": false,
                  "conditions": [
                    {
                        "id": "show_cats",
                        "operation": "=",
                        "value": true
                    }
                  ]
                },
                {
                    "id": "links",
                    "type": "collection",
                    "format": "collection",
                    "required": true,
                    "minLength": 3,
                    "maxLength": 100,
                    "item_label": "رابط ",
                    "value": [
                        {
                            "links.icon": "sicon-store2",
                            "links.url__type": "offers_link"
                        },
                        {
                            "links.icon": "sicon-shopping-bag",
                            "links.url__type": "offers_link"
                        },
                        {
                            "links.icon": "sicon-favorite",
                            "links.url__type": "offers_link"
                        }
                    ],
                    "fields": [
                        {
                            "type": "string",
                            "icon": "sicon-format-text-alt",
                            "label": "عنوان الرابط",
                            "id": "links.icon",
                            "value": "sicon-store2",
                            "required": false,
                            "format": "icon",
                            "class": "form--inline",
                            "description": null
                        },
                        {
                            "type": "string",
                            "icon": "sicon-format-text-alt",
                            "multilanguage": true,
                            "id": "links.title",
                            "value": null,
                            "required": false,
                            "format": "text",
                            "description": null,
                            "placeholder": "أدخل عنوان للرابط هنا...",
                            "minLength": 2,
                            "maxLength": 80
                        },
                        {
                            "type": "items",
                            "icon": "sicon-link",
                            "label": "الرابط",
                            "id": "links.url",
                            "value": null,
                            "description": null,
                            "required": false,
                            "format": "variable-list",
                            "searchable": true,
                            "source": "custom",
                            "sources": [
                                {
                                    "label": "منتج",
                                    "key": "products",
                                    "value": "products"
                                },
                                {
                                    "label": "تصنيف",
                                    "key": "categories",
                                    "value": "categories"
                                },
                                {
                                    "label": "ماركة تجارية",
                                    "key": "brands",
                                    "value": "brands"
                                },
                                {
                                    "label": "صفحة تعريفية",
                                    "key": "pages",
                                    "value": "pages"
                                },
                                {
                                    "label": "مقالة",
                                    "key": "blog_articles",
                                    "value": "blog_articles"
                                },
                                {
                                    "label": "تصنيف ضمن المدونة",
                                    "key": "blog_categories",
                                    "value": "blog_categories"
                                },
                                {
                                    "label": "التخفيضات",
                                    "key": "offers_link",
                                    "value": "offers_link"
                                },
                                {
                                    "label": "الماركات التجارية",
                                    "key": "brands_link",
                                    "value": "brands_link"
                                },
                                {
                                    "label": "المدونة",
                                    "key": "blog_link",
                                    "value": "blog_link"
                                },
                                {
                                    "label": "رابط خارجي",
                                    "key": "custom",
                                    "value": "custom"
                                }
                            ]
                        }
                    ],
                    "conditions": [
                      {
                          "id": "show_cats",
                          "operation": "=",
                          "value": false
                      }
                    ]
                }
            ]
        },
        {
            "key": "25f6cf26-a53f-4954-9b32-739b311b32c7",
            "title": "الماركات التجارية",
            "icon": "sicon-award-ribbon",
            "path": "home.brands",
            "fields": [
                {
                    "type": "static",
                    "format": "description",
                    "id": "with-bg",
                    "value": "<div style='padding-top:10px;margin-bottom:30px;border:1px solid #ebebeb;border-radius:5px;text-align:center;overflow:hidden'><h6 style='margin-bottom:10px'>معاينة العنصر</h6><img src='https://cdn.salla.network/images/themes/raed/brands.jpg?v=1.1'></div>"
                },
                {
                    "type": "string",
                    "icon": "sicon-format-text-alt",
                    "label": "العنوان",
                    "multilanguage": true,
                    "id": "title",
                    "required": false,
                    "format": "text",
                    "description": "",
                    "placeholder": "أدخل العنوان هنا...",
                    "minLength": 0,
                    "maxLength": 200,
                    "value": {
                        "ar": "تصفح من خلال العلامات التجارية",
                        "en": "Browse All Brands"
                    }
                },
                {
                    "type": "items",
                    "icon": "sicon-keyboard_arrow_down",
                    "label": "الماركات التجارية",
                    "id": "brands",
                    "format": "dropdown-list",
                    "description": "",
                    "selected": [],
                    "options": [],
                    "required": true,
                    "multichoice": true,
                    "searchable": true,
                    "source": "brands"
                }
            ]
        },
        {
            "key": "9a758d20-2ce4-4782-91fe-c04466464588",
            "title": "منتجات متحركة مع خلفية",
            "icon": "sicon-list-play",
            "path": "home.slider-products-with-header",
            "fields": [
                {
                    "type": "static",
                    "format": "description",
                    "id": "with-bg",
                    "value": "<div style='padding-top:10px;margin-bottom:30px;border:1px solid #ebebeb;border-radius:5px;text-align:center;overflow:hidden'><h6 style='margin-bottom:10px'>معاينة العنصر</h6><img src='https://cdn.salla.network/images/themes/raed/product-slider-with-header-bg.jpg?v=1.1'></div>"
                },
                {
                    "type": "string",
                    "icon": "sicon-image",
                    "value": null,
                    "label": "صورة الخلفية",
                    "id": "background",
                    "format": "image",
                    "required": true,
                    "placeholder": "",
                    "description": "* المقاس المناسب للصورة هو 1233×500 بكسل",
                    "settings": {
                        "height": 580,
                        "width": 1400
                    }
                },
                {
                    "type": "string",
                    "icon": "sicon-format-text-alt",
                    "label": "عنوان رئيسي",
                    "multilanguage": true,
                    "id": "title",
                    "value": null,
                    "required": false,
                    "format": "text",
                    "description": "",
                    "placeholder": "يمكنك إضافة العنوان الرئيسي هنا...",
                    "hide": false,
                    "minLength": 0,
                    "maxLength": 80
                },
                {
                    "type": "string",
                    "icon": "sicon-typography",
                    "label": "نص توضيحي",
                    "multilanguage": true,
                    "id": "description",
                    "value": null,
                    "description": "",
                    "format": "textarea",
                    "required": false,
                    "placeholder": "يمكنك إضافة وصف لهذا القسم هنا...",
                    "minLength": 0,
                    "maxLength": 255
                },
                {
                    "type": "items",
                    "icon": "sicon-keyboard_arrow_down",
                    "label": "منتجات",
                    "id": "products",
                    "format": "dropdown-list",
                    "description": "",
                    "selected": [],
                    "options": [],
                    "required": true,
                    "multichoice": true,
                    "source": "products",
                    "searchable": true,
                    "maxLength": 8,
                    "minLength": 1
                },
                {
                    "type": "items",
                    "icon": "sicon-link",
                    "label": "رابط عرض الكل",
                    "id": "display_all_url",
                    "value": null,
                    "description": "عند إختيار رابط فارغ سيتم إخفاء زر 'عرض الكل'",
                    "required": false,
                    "format": "variable-list",
                    "searchable": true,
                    "source": "custom",
                    "sources": [
                        {
                            "label": "منتج",
                            "key": "products",
                            "value": "products"
                        },
                        {
                            "label": "تصنيف",
                            "key": "categories",
                            "value": "categories"
                        },
                        {
                            "label": "ماركة تجارية",
                            "key": "brands",
                            "value": "brands"
                        },
                        {
                            "label": "صفحة تعريفية",
                            "key": "pages",
                            "value": "pages"
                        },
                        {
                            "label": "مقالة",
                            "key": "blog_articles",
                            "value": "blog_articles"
                        },
                        {
                            "label": "تصنيف ضمن المدونة",
                            "key": "blog_categories",
                            "value": "blog_categories"
                        },
                        {
                            "label": "التخفيضات",
                            "key": "offers_link",
                            "value": "offers_link"
                        },
                        {
                            "label": "الماركات التجارية",
                            "key": "brands_link",
                            "value": "brands_link"
                        },
                        {
                            "label": "المدونة",
                            "key": "blog_link",
                            "value": "blog_link"
                        },
                        {
                            "label": "رابط خارجي",
                            "key": "custom",
                            "value": "custom"
                        }
                    ]
                }
            ]
        },
        {
            "key": "b89edc4a-ce0b-468f-8323-2da48147bb32",
            "title": "صور مربعة (محسنة)",
            "icon": "sicon-image",
            "path": "home.enhanced-square-banners",
            "fields": [
                {
                    "type": "static",
                    "format": "description",
                    "id": "with-bg",
                    "value": "<div style='padding-top:10px;margin-bottom:30px;border:1px solid #ebebeb;border-radius:5px;text-align:center;overflow:hidden'><h6 style='margin-bottom:10px'>معاينة العنصر</h6><img src='https://cdn.salla.network/images/themes/raed/square-photos.jpg?v=1.1'></div>"
                },
                {
                    "id": "banners",
                    "type": "collection",
                    "format": "collection",
                    "required": true,
                    "minLength": 1,
                    "maxLength": 5,
                    "label": "قائمة الصور",
                    "item_label": "صورة ",
                    "value": [],
                    "fields": [
                        {
                            "type": "string",
                            "icon": "sicon-image",
                            "value": null,
                            "label": "صورة البنر",
                            "id": "banners.image",
                            "format": "image",
                            "required": true,
                            "placeholder": "",
                            "description": "* المقاس المناسب للصورة هو 640×427 بكسل",
                            "settings": {
                                "height": 427,
                                "width": 640
                            }
                        },
                        {
                            "type": "items",
                            "icon": "sicon-link",
                            "label": "الرابط",
                            "id": "banners.url",
                            "value": null,
                            "description": "",
                            "required": false,
                            "format": "variable-list",
                            "searchable": true,
                            "source": "custom",
                            "sources": [
                                {
                                    "label": "منتج",
                                    "key": "products",
                                    "value": "products"
                                },
                                {
                                    "label": "تصنيف",
                                    "key": "categories",
                                    "value": "categories"
                                },
                                {
                                    "label": "ماركة تجارية",
                                    "key": "brands",
                                    "value": "brands"
                                },
                                {
                                    "label": "صفحة تعريفية",
                                    "key": "pages",
                                    "value": "pages"
                                },
                                {
                                    "label": "مقالة",
                                    "key": "blog_articles",
                                    "value": "blog_articles"
                                },
                                {
                                    "label": "تصنيف ضمن المدونة",
                                    "key": "blog_categories",
                                    "value": "blog_categories"
                                },
                                {
                                    "label": "التخفيضات",
                                    "key": "offers_link",
                                    "value": "offers_link"
                                },
                                {
                                    "label": "الماركات التجارية",
                                    "key": "brands_link",
                                    "value": "brands_link"
                                },
                                {
                                    "label": "المدونة",
                                    "key": "blog_link",
                                    "value": "blog_link"
                                },
                                {
                                    "label": "رابط خارجي",
                                    "key": "custom",
                                    "value": "custom"
                                }
                            ]
                        },
                        {
                            "type": "string",
                            "icon": "sicon-format-text-alt",
                            "label": "عنوان رئيسي",
                            "multilanguage": true,
                            "id": "banners.title",
                            "value": null,
                            "required": false,
                            "format": "text",
                            "description": "نص يتم إضافته على الصورة بنمط خط كبير",
                            "placeholder": "أدخل النص هنا...",
                            "hide": false,
                            "minLength": 0,
                            "maxLength": 100
                        },
                        {
                            "type": "string",
                            "icon": "sicon-typography",
                            "label": "نص توضيحي",
                            "multilanguage": true,
                            "id": "banners.description",
                            "value": null,
                            "description": "نص يتم إضافته على الصورة بخط أصغر من العنوان الرئيسي",
                            "format": "textarea",
                            "required": false,
                            "placeholder": "Your text here",
                            "minLength": 0,
                            "maxLength": 255
                        }
                    ]
                }
            ]
        }
    ],
    "support_url": "https://salla.dev",
    "description": {
        "ar": "مجموعة كبيرة من المزايا لدعم تجارتك وتقديم تجربة تسوق مثيرة لعملائك",
        "en": "A wide range of features to support your business and provide an exciting shopping experience for your customers"
    }
}<|MERGE_RESOLUTION|>--- conflicted
+++ resolved
@@ -21,11 +21,7 @@
         "component-square-photos",
         "component-store-features",
         "component-youtube",
-<<<<<<< HEAD
 		"menu-images"
-=======
-		    "menu-images"
->>>>>>> ac932d15
     ],
     "settings": [
         {
