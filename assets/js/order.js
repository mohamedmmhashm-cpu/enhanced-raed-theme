import BasePage from './base-page';

class Order extends BasePage {
    onReady() {
        this.initiateOrderCancelation();
    }

    initiateOrderCancelation() {
        app.onClick('salla-button#btn-reorder', e => e.target.load()
            .then(sallaBtn => salla.twilight.api.request(sallaBtn.dataset.url, {}, 'get'))
            .then(() => e.target.stop())
            .then(() => app.element('#reorder-modal').hide()));

        app.onClick('#confirm-cancel', e => e.target.load()
            .then(() => salla.order.api.cancel(app.pageData('id')))
            .then(() => e.target.stop() && app.element('#modal-cancel').hide())
            .then(() => window.location.reload())
            .catch(() => e.target.stop() && app.element('#modal-cancel').hide())
        );
    }
<<<<<<< HEAD
=======

    //========================= Start Rating Logic =========================//
    initiateRating() {
        this.highlightSelectedStars();
        this.starsRating();
        //show submitRating Button Only When there is a comment field
        app.toggle('#submitRating', 'btn', 'hidden', () => app.element('#shippingReview,#storeReview,.product-review'))
        this.ratingChain = Promise.resolve();
        app.onClick('#submitRating', () => this.sendRating().then(() => window.location.reload()));
    }

    sendRating() {
        this.ratingValidation()
        app.all('.rating-section', ratingSection => {
            let type = ratingSection.dataset.type;
            let formsData = [];
            ratingSection.querySelectorAll('.rating-outer-form')
                .forEach((form) => {
                    let formData = {};
                    form.querySelectorAll('[name]')
                        .forEach(function (input) {
                            let inputData = salla.helpers.inputData(input.name, input.value, formData);
                            formData[inputData.name] = inputData.value;
                        });
                    formsData = [];
                    formsData.push(formData);
                    this.sendFeedback(type, formsData);
                });
        });
        return this.ratingChain;
    }

    sendFeedback(type, formsData) {
        if (!formsData || formsData.length == 0) {
            return;
        }
        salla.config.canLeave = false;
        this.ratingChain = salla.feedback.api[type](formsData[0])
            .then(function () {
                salla.config.canLeave = true;
            }).catch(error => salla.config.canLeave = true);
    }

    ratingValidation() {
        let errorMsg = '';
        document.querySelectorAll('.rating-section')
            .forEach((ratingSection) => {
                ratingSection.querySelectorAll('.rating-outer-form')
                    .forEach(rating => {
                        let ratingInput = rating.querySelector('.rating_hidden_input');
                        let commentInput = rating.querySelector('.comment');
                        let sectionTitle = rating.querySelector('.section-title');
                        let validationMessage = rating.querySelector('.validation-message');
                        if (ratingInput.value && commentInput.value && commentInput.value.length > 3) {
                            commentInput.classList.remove('has-error');
                            sectionTitle?.classList.remove('has-error', 'text-red-400');
                            validationMessage.innerHTML = '';
                            return;
                        } else if (commentInput.value && commentInput.value.length > 3) {
                            commentInput.classList.remove('has-error');
                        } else {
                            commentInput.classList.add('has-error');
                        }

                        sectionTitle?.classList.add('has-error', 'text-red-400');

                        errorMsg = ratingInput.value
                            ? (salla.lang.get('common.errors.not_less_than_chars', {chars: 4}) + ' ' + commentInput.getAttribute('placeholder'))
                            : (rating.dataset.starsError || salla.lang.get('pages.rating.rate_store_stars'));

                        validationMessage.innerHTML = errorMsg;
                    });

            });
        //Fire error to prevent sending rating
        if (errorMsg) {
            // scroll to first error
            let ratingErrors = document.querySelectorAll('.has-error');
            if (ratingErrors.length) {
                let firstError = ratingErrors[0].offsetTop;
                window.scrollTo({top: firstError - 80}); // 80 = fixed nav height
            }

            throw new Error(errorMsg);
        }
    }

    // for hovered star ---
    highlightSelectedStars() {
        let hover = ['hovered', 'text-theme-yellow'];
        app.all('.rate-element', el => {
            let starElements = el.querySelectorAll('.btn--star');

            // remove hovered state from stars ---
            el.addEventListener('mouseout', () => el.querySelectorAll('.btn--star').forEach(star => star.classList.remove(...hover)));

            starElements.forEach((starElement, index) => {
                starElement.addEventListener('mouseover', () => {
                    starElement.classList.add(...hover);
                    if (index <= 1) {
                        starElement.previousElementSibling.tagName === 'BUTTON' ? starElement.previousElementSibling.classList.add(...hover) : null;
                    } else {
                        for (let i = 0; i < index; i++) {
                            starElements[i].classList.add(...hover);
                        }
                    }
                })
                starElement.addEventListener('mouseout', () => {
                    starElement.classList.contains(...hover) ? starElement.classList.remove(...hover) : null;
                })
            })
        })
    }

    starsRating() {
        let selectedClasses = ['selected', 'text-theme-yellow']
        // Listen for form submissions
        salla.document.event.onSubmit('.rate-element', function (event) {
            // Prevent form from submitting
            event.preventDefault();
            debugger;
            // Get the selected star - activeElement is not supported in safari
            var activeStars = event.target.querySelectorAll('.btn--star.hovered');
            var selected = activeStars[activeStars.length - 1];
            if (!selected) return;
            var selectedIndex = parseInt(selected.dataset.star, 10),
                selectedText = selected.dataset.text;
            event.target.nextElementSibling.innerHTML = selectedText;
            event.target.querySelector('.rating_hidden_input').value = selectedIndex;

            // Get all stars in this form (only search in the form, not the whole document)
            // Loop through each star, and add or remove the `.selected` class to toggle highlighting
            event.target
                .querySelectorAll('.btn--star')
                .forEach(function (star, index) {

                    if (index < selectedIndex) {
                        // Selected star or before it, Add highlighting
                        star.classList.add(...selectedClasses);
                        return;
                    }
                    // After selected star, Remove highlight
                    star.classList.remove(...selectedClasses);
                });

            // Remove aria-pressed from any previously selected star
            var previousRating = event.target.querySelector('.star[aria-pressed="true"]');
            if (previousRating) {
                previousRating.removeAttribute('aria-pressed');
            }

            // Add aria-pressed role to the selected button
            selected.setAttribute('aria-pressed', true);
        });
    }

    //========================= End Rating Logic =========================//

>>>>>>> 328ff71c
}

Order.className = 'Order';
Order.allowedPages = ['store.my_order'];
Order.intiateWhenReady();<|MERGE_RESOLUTION|>--- conflicted
+++ resolved
@@ -18,167 +18,6 @@
             .catch(() => e.target.stop() && app.element('#modal-cancel').hide())
         );
     }
-<<<<<<< HEAD
-=======
-
-    //========================= Start Rating Logic =========================//
-    initiateRating() {
-        this.highlightSelectedStars();
-        this.starsRating();
-        //show submitRating Button Only When there is a comment field
-        app.toggle('#submitRating', 'btn', 'hidden', () => app.element('#shippingReview,#storeReview,.product-review'))
-        this.ratingChain = Promise.resolve();
-        app.onClick('#submitRating', () => this.sendRating().then(() => window.location.reload()));
-    }
-
-    sendRating() {
-        this.ratingValidation()
-        app.all('.rating-section', ratingSection => {
-            let type = ratingSection.dataset.type;
-            let formsData = [];
-            ratingSection.querySelectorAll('.rating-outer-form')
-                .forEach((form) => {
-                    let formData = {};
-                    form.querySelectorAll('[name]')
-                        .forEach(function (input) {
-                            let inputData = salla.helpers.inputData(input.name, input.value, formData);
-                            formData[inputData.name] = inputData.value;
-                        });
-                    formsData = [];
-                    formsData.push(formData);
-                    this.sendFeedback(type, formsData);
-                });
-        });
-        return this.ratingChain;
-    }
-
-    sendFeedback(type, formsData) {
-        if (!formsData || formsData.length == 0) {
-            return;
-        }
-        salla.config.canLeave = false;
-        this.ratingChain = salla.feedback.api[type](formsData[0])
-            .then(function () {
-                salla.config.canLeave = true;
-            }).catch(error => salla.config.canLeave = true);
-    }
-
-    ratingValidation() {
-        let errorMsg = '';
-        document.querySelectorAll('.rating-section')
-            .forEach((ratingSection) => {
-                ratingSection.querySelectorAll('.rating-outer-form')
-                    .forEach(rating => {
-                        let ratingInput = rating.querySelector('.rating_hidden_input');
-                        let commentInput = rating.querySelector('.comment');
-                        let sectionTitle = rating.querySelector('.section-title');
-                        let validationMessage = rating.querySelector('.validation-message');
-                        if (ratingInput.value && commentInput.value && commentInput.value.length > 3) {
-                            commentInput.classList.remove('has-error');
-                            sectionTitle?.classList.remove('has-error', 'text-red-400');
-                            validationMessage.innerHTML = '';
-                            return;
-                        } else if (commentInput.value && commentInput.value.length > 3) {
-                            commentInput.classList.remove('has-error');
-                        } else {
-                            commentInput.classList.add('has-error');
-                        }
-
-                        sectionTitle?.classList.add('has-error', 'text-red-400');
-
-                        errorMsg = ratingInput.value
-                            ? (salla.lang.get('common.errors.not_less_than_chars', {chars: 4}) + ' ' + commentInput.getAttribute('placeholder'))
-                            : (rating.dataset.starsError || salla.lang.get('pages.rating.rate_store_stars'));
-
-                        validationMessage.innerHTML = errorMsg;
-                    });
-
-            });
-        //Fire error to prevent sending rating
-        if (errorMsg) {
-            // scroll to first error
-            let ratingErrors = document.querySelectorAll('.has-error');
-            if (ratingErrors.length) {
-                let firstError = ratingErrors[0].offsetTop;
-                window.scrollTo({top: firstError - 80}); // 80 = fixed nav height
-            }
-
-            throw new Error(errorMsg);
-        }
-    }
-
-    // for hovered star ---
-    highlightSelectedStars() {
-        let hover = ['hovered', 'text-theme-yellow'];
-        app.all('.rate-element', el => {
-            let starElements = el.querySelectorAll('.btn--star');
-
-            // remove hovered state from stars ---
-            el.addEventListener('mouseout', () => el.querySelectorAll('.btn--star').forEach(star => star.classList.remove(...hover)));
-
-            starElements.forEach((starElement, index) => {
-                starElement.addEventListener('mouseover', () => {
-                    starElement.classList.add(...hover);
-                    if (index <= 1) {
-                        starElement.previousElementSibling.tagName === 'BUTTON' ? starElement.previousElementSibling.classList.add(...hover) : null;
-                    } else {
-                        for (let i = 0; i < index; i++) {
-                            starElements[i].classList.add(...hover);
-                        }
-                    }
-                })
-                starElement.addEventListener('mouseout', () => {
-                    starElement.classList.contains(...hover) ? starElement.classList.remove(...hover) : null;
-                })
-            })
-        })
-    }
-
-    starsRating() {
-        let selectedClasses = ['selected', 'text-theme-yellow']
-        // Listen for form submissions
-        salla.document.event.onSubmit('.rate-element', function (event) {
-            // Prevent form from submitting
-            event.preventDefault();
-            debugger;
-            // Get the selected star - activeElement is not supported in safari
-            var activeStars = event.target.querySelectorAll('.btn--star.hovered');
-            var selected = activeStars[activeStars.length - 1];
-            if (!selected) return;
-            var selectedIndex = parseInt(selected.dataset.star, 10),
-                selectedText = selected.dataset.text;
-            event.target.nextElementSibling.innerHTML = selectedText;
-            event.target.querySelector('.rating_hidden_input').value = selectedIndex;
-
-            // Get all stars in this form (only search in the form, not the whole document)
-            // Loop through each star, and add or remove the `.selected` class to toggle highlighting
-            event.target
-                .querySelectorAll('.btn--star')
-                .forEach(function (star, index) {
-
-                    if (index < selectedIndex) {
-                        // Selected star or before it, Add highlighting
-                        star.classList.add(...selectedClasses);
-                        return;
-                    }
-                    // After selected star, Remove highlight
-                    star.classList.remove(...selectedClasses);
-                });
-
-            // Remove aria-pressed from any previously selected star
-            var previousRating = event.target.querySelector('.star[aria-pressed="true"]');
-            if (previousRating) {
-                previousRating.removeAttribute('aria-pressed');
-            }
-
-            // Add aria-pressed role to the selected button
-            selected.setAttribute('aria-pressed', true);
-        });
-    }
-
-    //========================= End Rating Logic =========================//
-
->>>>>>> 328ff71c
 }
 
 Order.className = 'Order';
